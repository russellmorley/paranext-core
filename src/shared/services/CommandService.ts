--- conflicted
+++ resolved
@@ -12,12 +12,8 @@
   serializeRequestType,
   UnsubPromiseAsync,
 } from '@shared/util/PapiUtil';
-<<<<<<< HEAD
 import { isClient, isRenderer } from '@shared/util/InternalUtil';
-=======
-import { isClient } from '@shared/util/InternalUtil';
 import logger from '@shared/util/logger';
->>>>>>> f93560ba
 
 /** Whether this service has finished setting up */
 let isInitialized = false;
@@ -80,7 +76,6 @@
   );
 };
 
-<<<<<<< HEAD
 /** Sets up the CommandService. Only runs once and always returns the same promise after that */
 export const initialize = () => {
   if (initializePromise) return initializePromise;
@@ -121,67 +116,19 @@
       const start = performance.now();
       sendCommandUnsafe('echo', 'Hi server!')
         .then((response) =>
-          console.log(
+          logger.log(
             'command:echo Response!!!',
             response,
             'Response time:',
             performance.now() - start,
           ),
         )
-        .catch((e) => console.error(e));
+        .catch((e) => logger.error(e));
     }
   })();
 
   return initializePromise;
 };
-=======
-/** Sets up the CommunicationService */
-export const initialize = memoizeOne(async (): Promise<void> => {
-  if (isInitialized) return;
-
-  // TODO: Might be best to make a singleton or something
-  await NetworkService.initialize();
-
-  // Set up subscriptions that the service needs to work
-
-  // Register built-in commands
-  if (isClient()) {
-    // TODO: make a registerRequestHandlers function that we use here and in NetworkService.initialize?
-    const unsubPromises = Object.entries(commandFunctions).map(
-      ([commandName, handler]) => registerCommandUnsafe(commandName, handler),
-    );
-
-    const unsubscribeCommands = aggregateUnsubscriberAsyncs(
-      unsubPromises.map(({ unsubscriber }) => unsubscriber),
-    );
-
-    // Wait to successfully register all commands
-    await Promise.all(unsubPromises.map(({ promise }) => promise));
-
-    // On closing, try to remove command listeners
-    // TODO: should do this on the server when the connection closes or when the server exists as well
-    window.addEventListener('beforeunload', async () => {
-      await unsubscribeCommands();
-    });
-  }
-
-  isInitialized = true;
-
-  if (isClient()) {
-    const start = performance.now();
-    sendCommandUnsafe('echo', 'Hi server!')
-      .then((response) =>
-        logger.log(
-          'command:echo Response!!!',
-          response,
-          'Response time:',
-          performance.now() - start,
-        ),
-      )
-      .catch(logger.error);
-  }
-});
->>>>>>> f93560ba
 
 /**
  * Send a command to the backend.

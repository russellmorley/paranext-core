<<<<<<< HEAD
// We want to be able to use console in this logger file as desired.
// Other things should call this logger, but this logger can use console if we want
/* eslint-disable no-console */
=======
import log from 'electron-log';
>>>>>>> 8814e836
import { isClient } from './InternalUtil';

/**
 * Abstract and shim the logger
 */

const isProduction = process.env.NODE_ENV === 'production';
const level = isProduction ? 'error' : 'info';
if (isClient()) {
  log.transports.console.level = level;
} else {
  log.initialize();
  log.transports.console.level = level;
  log.transports.file.level = level;
}

const logger = log;
export default logger;<|MERGE_RESOLUTION|>--- conflicted
+++ resolved
@@ -1,10 +1,4 @@
-<<<<<<< HEAD
-// We want to be able to use console in this logger file as desired.
-// Other things should call this logger, but this logger can use console if we want
-/* eslint-disable no-console */
-=======
 import log from 'electron-log';
->>>>>>> 8814e836
 import { isClient } from './InternalUtil';
 
 /**

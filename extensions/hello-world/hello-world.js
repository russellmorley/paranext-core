'use strict';

// eslint-disable-next-line import/no-unresolved
const papi = require('papi');

const { logger } = papi;

logger.info('Hello world is importing!');

const unsubscribers = [];

/** Gets the code to make the Hello World React component. Provide a name to use to identify this component. Provide a string to modify the 'function HelloWorld()' line */
const getReactComponent = (name, functionModifier = '') =>
  `const { createElement, useCallback, useContext, useState } = React;
  const {
    react: {
      context: { TestContext },
<<<<<<< HEAD
      hooks: { useData, usePromise },
      components: { PButton }
=======
      hooks: { usePromise },
      components: { Button }
>>>>>>> 48169724
    },
    logger
  } = papi;

  // Test fetching
  papi
    .fetch('https://bible-api.com/matthew+24:14')
    .then((res) => res.json())
    .then((scr) => logger.info(scr.text.replace(/\\n/g, '')))
    .catch((e) =>
      logger.error(\`Could not get Scripture from bible-api! Reason: \${e}\`),
    );

  ${functionModifier} function HelloWorld() {
    const test = useContext(TestContext) || "Context didn't work!! :(";

    const [myState, setMyState] = useState(0);

    const [echoResult] = usePromise(
      useCallback(async () => {
        await new Promise((resolve) => setTimeout(() => resolve(), 3000));
        return papi.commands.sendCommand('echoRenderer', 'From ${name}');
      }, []),
      'retrieving',
    );

    const [latestVerseText] = useData('quick-verse.quick-verse', 'latest', 'Loading latest Scripture text...');

    return createElement('div', null,
      createElement('div', null,
        createElement(
          Button,
          {
            onClick: () => {
              logger.info('${name} Button clicked!');
              setMyState(myStateCurrent => myStateCurrent + 1);
              papi.fetch('https://bible-api.com/matthew+24:14')
    .then((res) => res.json())
    .then((scr) => logger.info('Got it! ' + scr.text.replace(/\\n/g, '')))
    .catch((e) =>
      logger.error(\`Could not get Scripture from bible-api! Reason: \${e}\`),
    );
            }
          },
          'Hello World Button ',
          myState
        )
      ),
      createElement('div', null,
        test
      ),
      createElement('div', null,
        echoResult
      ),
      createElement('div', null,
          createElement(
            Button,
            {
              onClick: () => {
                throw new Error('${name} test exception!');
              }
            },
            'Throw test exception'
          )
      ),
      createElement('div', null,
        latestVerseText
      )
    );
  }`;

exports.activate = async () => {
  logger.info('Hello world is activating!');

  const unsubPromises = [
    papi.commands.registerCommand('hello-world.hello-world', () => {
      return 'Hello world!';
    }),
    papi.commands.registerCommand('hello-world.hello-exception', (message) => {
      throw new Error(`Hello World Exception! ${message}`);
    }),
  ];

  papi
    .fetch('https://bible-api.com/matthew+24:14')
    .then((res) => res.json())
    .then((scr) => logger.info(scr.text.replace(/\n/g, '')))
    .catch((e) => logger.error(`Could not get Scripture from bible-api! Reason: ${e}`));

  papi.webViews.addWebView({
    contentType: 'html',
    contents: `<html>
      <head>
      </head>
      <body>
        <div>Hello World!!</div>
        <div><button id="echo-renderer" type="button">Echo Renderer</button></div>
        <div id="echo-renderer-output"></div>
        <div><button id="hello-someone" type="button">Hello Someone</button></div>
        <div id="hello-someone-output"></div>
        <div id="root"></div>
        <script>
          // React component to render in the root
          ${getReactComponent('Hello World React HTML Webview')}

          function print(input) {
            papi.logger.info(input);
          }
          document.addEventListener("DOMContentLoaded", function () {
            // Attach handler for echo-renderer
            const echoRendererButton = document.getElementById("echo-renderer");
            echoRendererButton.addEventListener("click", () =>
              papi.commands.sendCommand('echoRenderer', 'From Hello World WebView').then((message) => {
                const echoRendererOutput = document.getElementById("echo-renderer-output");
                echoRendererOutput.innerHTML = message;
                print(message);
              })
            );
            echoRendererButton.addEventListener("contextmenu", (e) => {
              e.preventDefault();
              const promises = new Array(10000);
              for (let i = 0; i < 10000; i += 1)
                promises[i] = papi.commands.sendCommand('echoRenderer', 'From Hello World WebView');
              Promise.all(promises).then(() => print('Done'))
            });

            // Attach handler for hello-someone
            const helloSomeoneButton = document.getElementById("hello-someone");
            helloSomeoneButton.addEventListener("click", () =>
              papi.commands.sendCommand('hello-someone.hello-someone', "'Hello World WebView'").then((message) => {
                const helloSomeoneOutput = document.getElementById("hello-someone-output");
                helloSomeoneOutput.innerHTML = message;
                print(message);
              })
            );
            helloSomeoneButton.addEventListener("contextmenu", (e) => {
              e.preventDefault();
              const promises = new Array(10000);
              for (let i = 0; i < 10000; i += 1)
                promises[i] = papi.commands.sendCommand('hello-someone.hello-someone', "'Hello World WebView'");
              Promise.all(promises).then(() => print('Done'))
            });

            // Initialize React
            const container = document.getElementById('root');
            const root = createRoot(container);
            root.render(React.createElement(HelloWorld, null));

            // Test fetching
            papi
              .fetch('https://bible-api.com/matthew+24:14')
              .then((res) => res.json())
              .then((scr) => logger.info(scr.text.replace(/\\n/g, '')))
              .catch((e) =>
                logger.error(\`Could not get Scripture from bible-api! Reason: \${e}\`),
              );
          });

          //# sourceURL=hello-world-webview.js
        </script>
      </body>
    </html>`,
  });

  await papi.webViews.addWebView({
    componentName: 'HelloWorld',
    contents: getReactComponent('Hello World React Webview'),
  });

<<<<<<< HEAD
  const { dataProvider: greetingsDataProvider } = await papi.dataProvider.get(
    'hello-someone.greetings',
  );

  // Test subscribing to a data provider
  const unsubGreetings = await greetingsDataProvider.subscribe(
    'Bill',
    (billGreeting) => logger.log(`Bill's greeting: ${billGreeting}`),
  );

  unsubPromises.push(unsubGreetings);

  return Promise.all(
    unsubPromises.map((unsubPromise) => unsubPromise.promise),
  ).then(() => {
    logger.log('Hello World is finished activating!');
=======
  return Promise.all(unsubPromises.map((unsubPromise) => unsubPromise.promise)).then(() => {
    logger.info('Hello World is finished activating!');
>>>>>>> 48169724
    return papi.util.aggregateUnsubscriberAsyncs(
      unsubPromises.map((unsubPromise) => unsubPromise.unsubscriber),
    );
  });
};

exports.deactivate = async () => {
  return Promise.all(unsubscribers.map((unsubscriber) => unsubscriber()));
};<|MERGE_RESOLUTION|>--- conflicted
+++ resolved
@@ -15,13 +15,8 @@
   const {
     react: {
       context: { TestContext },
-<<<<<<< HEAD
       hooks: { useData, usePromise },
-      components: { PButton }
-=======
-      hooks: { usePromise },
       components: { Button }
->>>>>>> 48169724
     },
     logger
   } = papi;
@@ -191,27 +186,19 @@
     contents: getReactComponent('Hello World React Webview'),
   });
 
-<<<<<<< HEAD
   const { dataProvider: greetingsDataProvider } = await papi.dataProvider.get(
     'hello-someone.greetings',
   );
 
   // Test subscribing to a data provider
-  const unsubGreetings = await greetingsDataProvider.subscribe(
-    'Bill',
-    (billGreeting) => logger.log(`Bill's greeting: ${billGreeting}`),
+  const unsubGreetings = await greetingsDataProvider.subscribe('Bill', (billGreeting) =>
+    logger.log(`Bill's greeting: ${billGreeting}`),
   );
 
   unsubPromises.push(unsubGreetings);
 
-  return Promise.all(
-    unsubPromises.map((unsubPromise) => unsubPromise.promise),
-  ).then(() => {
+  return Promise.all(unsubPromises.map((unsubPromise) => unsubPromise.promise)).then(() => {
     logger.log('Hello World is finished activating!');
-=======
-  return Promise.all(unsubPromises.map((unsubPromise) => unsubPromise.promise)).then(() => {
-    logger.info('Hello World is finished activating!');
->>>>>>> 48169724
     return papi.util.aggregateUnsubscriberAsyncs(
       unsubPromises.map((unsubPromise) => unsubPromise.unsubscriber),
     );

/**
 * Handles registering, sending, and receiving commands with the Paratext backend in a unified format.
 * Exposed on papi
 */

import * as NetworkService from '@shared/services/NetworkService';
import {
  aggregateUnsubscriberAsyncs,
  CATEGORY_COMMAND,
  CommandHandler,
  createSafeRegisterFn,
  serializeRequestType,
  UnsubPromiseAsync,
} from '@shared/util/PapiUtil';
import { isClient, isRenderer } from '@shared/util/InternalUtil';
import logger from '@shared/util/logger';

/** Whether this service has finished setting up */
let isInitialized = false;

/** Promise that resolves when this service is finished initializing */
let initializePromise: Promise<void> | undefined;

/** Registration object for a command. Want an object so we can register multiple commands at once */
// Any is probably fine because we likely never know or care about the args or return
export type CommandRegistration<
  // eslint-disable-next-line @typescript-eslint/no-explicit-any
  TParam extends Array<unknown> = any[],
  // eslint-disable-next-line @typescript-eslint/no-explicit-any
  TReturn = any,
> = {
  commandName: string;
  handler: CommandHandler<TParam, TReturn>;
};

async function addThree(a: number, b: number, c: number) {
  return a + b + c;
}
async function squareAndConcat(a: number, b: string) {
  return a * a + b.toString();
}
/** Commands that this process will handle if it is the renderer. Registered automatically at initialization */
const rendererCommandFunctions: { [commandName: string]: CommandHandler } = {
  addThree,
  squareAndConcat,
};

/**
 * Send a command to the backend.
 * WARNING: THIS DOES NOT CHECK FOR INITIALIZATION. DO NOT USE OUTSIDE OF INITIALIZATION. Use sendCommand
 */
const sendCommandUnsafe = async <TParam extends Array<unknown>, TReturn>(
  commandName: string,
  ...args: TParam
): Promise<TReturn> => {
  return NetworkService.request(
    serializeRequestType(CATEGORY_COMMAND, commandName),
    ...args,
  );
};

/**
 * Register a command on the papi to be handled here.
 * WARNING: THIS DOES NOT CHECK FOR INITIALIZATION. DO NOT USE OUTSIDE OF INITIALIZATION. Use registerCommand
 * @param commandName command name to register for handling here
 * @param handler function to run when the command is invoked
 * @returns promise that resolves if the request successfully registered and unsubscriber function to run to stop the passed-in function from handling requests
 */
export const registerCommandUnsafe = (
  commandName: string,
  handler: CommandHandler,
): UnsubPromiseAsync<void> => {
  return NetworkService.registerRequestHandler(
    serializeRequestType(CATEGORY_COMMAND, commandName),
    handler,
  );
};

/** Sets up the CommandService. Only runs once and always returns the same promise after that */
export const initialize = () => {
  if (initializePromise) return initializePromise;

  initializePromise = (async (): Promise<void> => {
    if (isInitialized) return;

    // TODO: Might be best to make a singleton or something
    await NetworkService.initialize();

    // Set up subscriptions that the service needs to work

    // Register built-in commands
    if (isRenderer()) {
      // TODO: make a registerRequestHandlers function that we use here and in NetworkService.initialize?
      const unsubPromises = Object.entries(rendererCommandFunctions).map(
        ([commandName, handler]) => registerCommandUnsafe(commandName, handler),
      );

      const unsubscribeCommands = aggregateUnsubscriberAsyncs(
        unsubPromises.map(({ unsubscriber }) => unsubscriber),
      );

      // Wait to successfully register all commands
      await Promise.all(unsubPromises.map(({ promise }) => promise));

      // On closing, try to remove command listeners
      // TODO: should do this on the server when the connection closes or when the server exists as well
      if (isRenderer())
        window.addEventListener('beforeunload', async () => {
          await unsubscribeCommands();
        });
    }

    isInitialized = true;

    if (isClient()) {
      const start = performance.now();
      sendCommandUnsafe('echo', 'Hi server!')
        .then((response) =>
<<<<<<< HEAD
          logger.log(
=======
          console.log(
>>>>>>> 6f3455a4
            'command:echo Response!!!',
            response,
            'Response time:',
            performance.now() - start,
          ),
        )
<<<<<<< HEAD
        .catch((e) => logger.error(e));
=======
        .catch(logger.error);
>>>>>>> 6f3455a4
    }
  })();

  return initializePromise;
};

/**
 * Send a command to the backend.
 */
export const sendCommand = async <TParam extends Array<unknown>, TReturn>(
  commandName: string,
  ...args: TParam
): Promise<TReturn> => {
  await initialize();
  return sendCommandUnsafe(commandName, ...args);
};

/**
 * Creates a function that is a command function with a baked commandName.
 * This is also nice because you get TypeScript type support using this function.
 * @param commandName command name for command function
 * @returns function to call with arguments of command that sends the command and resolves with the result of the command
 */
export const createSendCommandFunction = <
  TParam extends Array<unknown>,
  TReturn,
>(
  commandName: string,
) => {
  return async (...args: TParam) =>
    sendCommand<TParam, TReturn>(commandName, ...args);
};

/**
 * Register a command on the papi to be handled here
 * @param commandName command name to register for handling here
 * @param handler function to run when the command is invoked
 * @returns true if successfully registered, throws with error message if not
 */
export const registerCommand: (
  commandName: string,
  handler: CommandHandler,
) => UnsubPromiseAsync<void> = createSafeRegisterFn(
  registerCommandUnsafe,
  isInitialized,
  initialize,
);<|MERGE_RESOLUTION|>--- conflicted
+++ resolved
@@ -116,22 +116,14 @@
       const start = performance.now();
       sendCommandUnsafe('echo', 'Hi server!')
         .then((response) =>
-<<<<<<< HEAD
           logger.log(
-=======
-          console.log(
->>>>>>> 6f3455a4
             'command:echo Response!!!',
             response,
             'Response time:',
             performance.now() - start,
           ),
         )
-<<<<<<< HEAD
-        .catch((e) => logger.error(e));
-=======
         .catch(logger.error);
->>>>>>> 6f3455a4
     }
   })();
 

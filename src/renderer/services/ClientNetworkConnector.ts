--- conflicted
+++ resolved
@@ -147,7 +147,7 @@
     );
 
     // Connect the websocket
-    this.websocket = new WebSocket(`ws://localhost:${WEBSOCKET_PORT}`);
+    this.websocket = await createWebSocket(`ws://localhost:${WEBSOCKET_PORT}`);
 
     // Attach event listeners
     this.websocket.addEventListener('message', this.onMessage);
@@ -324,77 +324,6 @@
     return () => this.unsubscribe(messageType, callback);
   };
 
-<<<<<<< HEAD
-  connect = async (
-    localRequestHandler: InternalRequestHandler,
-    requestRouter: (requestType: string) => number,
-  ) => {
-    // NOTE: This does not protect against sending two different request handlers. See ConnectionService for that
-    // We don't need to run this more than once
-    if (this.connectPromise) return this.connectPromise;
-
-    this.connecting = true;
-    this.localRequestHandler = localRequestHandler;
-    this.requestRouter = requestRouter;
-
-    /** Function that resolves the connection promise to be run after receiving a client id */
-    let resolveConnect: (
-      value: NetworkConnectorInfo | PromiseLike<NetworkConnectorInfo>,
-    ) => void;
-    /** Function that rejects the connection promise */
-    let rejectConnect: (reason?: string) => void;
-
-    /** The promise that resolves when the service is finished connecting */
-    this.connectPromise = new Promise<NetworkConnectorInfo>(
-      (resolve, reject) => {
-        resolveConnect = resolve;
-        rejectConnect = reject;
-      },
-    );
-
-    // Set up subscriptions that the service needs to work
-    // Get the client id from the server on new connections
-    this.unsubscribeHandleInitClientMessage = this.subscribe(
-      MessageType.InitClient,
-      ({ connectorInfo: newConnectorInfo }: InitClient) => {
-        this.connectorInfo = newConnectorInfo;
-
-        if (!this.websocket) {
-          rejectConnect('websocket is gone!');
-          return;
-        }
-
-        // Listen for responses from the server and resolve the request promise
-        this.unsubscribeHandleResponseMessage = this.subscribe(
-          MessageType.Response,
-          this.handleResponseMessage,
-        );
-
-        // Listen for requests from the server and run the request handler
-        this.unsubscribeHandleRequestMessage = this.subscribe(
-          MessageType.Request,
-          (requestMessage: WebsocketRequest) =>
-            this.handleRequestMessage(requestMessage, true),
-        );
-
-        // Finished setting up WebSocketService and connecting! Resolve the promise
-        this.connected = true;
-        resolveConnect(this.connectorInfo);
-      },
-    );
-
-    // Connect the websocket
-    this.websocket = await createWebSocket('ws://localhost:8876');
-
-    // Attach event listeners
-    this.websocket.addEventListener('message', this.onMessage);
-    this.websocket.addEventListener('close', this.disconnect);
-
-    return this.connectPromise;
-  };
-
-=======
->>>>>>> 5ced4b00
   /**
    * Function that handles websocket messages of type Response.
    * Resolves the request associated with the received response message

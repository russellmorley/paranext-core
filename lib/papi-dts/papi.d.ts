/// <reference types="react" />
/// <reference types="node" />
declare module 'shared/global-this.model' {
  import { FunctionComponent } from 'react';
  /**
   * Variables that are defined in global scope. These must be defined in main.ts (main), index.ts (renderer), and extension-host.ts (extension host)
   */
  global {
    /** Type of process this is. Helps with running specific code based on which process you're in */
    var processType: ProcessType;
    /** Whether this process is packaged or running from sources */
    var isPackaged: boolean;
    /** Path to the app's resources directory. This is a string representation of the resources uri on frontend */
    var resourcesPath: string;
    /**
     * A function that each React WebView extension must provide for Paranext to display it.
     * Only used in WebView iframes
     */
    var webViewComponent: FunctionComponent;
  }
  /** Type of Paranext process */
  export enum ProcessType {
    Main = 'main',
    Renderer = 'renderer',
    ExtensionHost = 'extension-host',
  }
}
declare module 'shared/utils/util' {
  export function newGuid(): string;
  /**
   * Create a nonce that is at least 128 bits long and should be (is not currently) cryptographically random.
   * See nonce spec at https://w3c.github.io/webappsec-csp/#security-nonces
   *
   * WARNING: THIS IS NOT CURRENTLY CRYPTOGRAPHICALLY SECURE!
   * TODO: Make this cryptographically random! Use some polymorphic library that works in all contexts?
   * https://developer.mozilla.org/en-US/docs/Web/API/Crypto/getRandomValues only works in browser
   */
  export function newNonce(): string;
  /**
   * Determine whether the object is a string
   * @param o object to determine if it is a string
   * @returns true if the object is a string; false otherwise
   */
  export function isString(o: unknown): o is string;
  /**
   * Evaluates if the value is truthy, false, or 0
   * @param val value to evaluate
   * @returns whether the value is truthy, false, or 0
   */
  export function isValidValue(val: unknown): val is NonNullable<unknown>;
  /**
   * Get a function that reduces calls to the function passed in
   * @param fn The function to debounce
   * @param delay How much delay in milliseconds after the most recent call to the debounced function to call the function
   * @returns function that, when called, only calls the function passed in at maximum every delay ms
   */
  export function debounce<T extends (...args: any[]) => void>(fn: T, delay?: number): T;
  /**
   * Groups each item in the array of items into a map according to the keySelector
   * @param items array of items to group by
   * @param keySelector function to run on each item to get the key for the group to which it belongs
   * @param valueSelector function to run on each item to get the value it should have in the group (like map function). If not provided, uses the item itself
   * @returns map of keys to groups of values corresponding to each item
   */
  export function groupBy<T, K>(items: T[], keySelector: (item: T) => K): Map<K, Array<T>>;
  export function groupBy<T, K, V>(
    items: T[],
    keySelector: (item: T) => K,
    valueSelector: (item: T, key: K) => V,
  ): Map<K, Array<V>>;
  /**
   * Function to get an error message from the object (useful for getting error message in a catch block)
   * @param error error object whose message to get
   * @returns message of the error - if object has message, returns message. Otherwise tries to stringify
   * @example
   *  try {...}
   *  catch (e) { logger.info(getErrorMessage(e)) }
   */
  export function getErrorMessage(error: unknown): string;
  /**
   * Asynchronously waits for the specified number of milliseconds.
   * (wraps setTimeout in a promise)
   */
  export function wait(ms: number): Promise<void>;
  /**
   * Runs the specified function and will timeout if it takes longer than the specified wait time
   * @param fn The function to run
   * @param maxWaitTimeInMS The maximum amount of time to wait for the function to resolve
   * @returns Promise that resolves to the resolved value of the function or null if it
   * ran longer than the specified wait time
   */
  export function waitForDuration<TResult>(
    fn: () => Promise<TResult>,
    maxWaitTimeInMS: number,
  ): Promise<Awaited<TResult> | null>;
<<<<<<< HEAD
  /**
   * Generic container so we don't need to have XYZContainer types whenever we need to wrap something.
   * This type is basically a pointer to an object.
   */
  export interface Container<T> {
    contents: T | undefined;
  }
  /**
   * Get all functions on an object and its prototype (so we don't miss any class methods or any
   * object methods).
   *
   * Note: this does return some potentially unexpected function names. For example:
   * `getAllObjectFunctionNames({})` returns `[constructor,__defineGetter__,__defineSetter__,
   * hasOwnProperty,__lookupGetter__,__lookupSetter__,isPrototypeOf,propertyIsEnumerable,toString,
   * valueOf,toLocaleString]`
   * @param obj object whose functions to get
   * @returns array of all function names on an object
   */
  export function getAllObjectFunctionNames(obj: NonNullable<any>): string[];
=======
>>>>>>> df469a84
}
declare module 'shared/utils/papi-util' {
  import { ProcessType } from 'shared/global-this.model';
  /** Function to run to dispose of something. Returns true if successfully unsubscribed */
  export type Unsubscriber = () => boolean;
  /**
   * Returns an Unsubscriber function that combines all the unsubscribers passed in.
   * @param unsubscribers all unsubscribers to aggregate into one unsubscriber
   * @returns function that unsubscribes from all passed in unsubscribers when run
   */
  export const aggregateUnsubscribers: (unsubscribers: Unsubscriber[]) => Unsubscriber;
  /** Function to run to dispose of something that runs asynchronously. The promise resolves to true if successfully unsubscribed */
  export type UnsubscriberAsync = () => Promise<boolean>;
  /**
   * Returns an UnsubscriberAsync function that combines all the unsubscribers passed in.
   * @param unsubscribers all unsubscribers to aggregate into one unsubscriber
   * @returns function that unsubscribes from all passed in unsubscribers when run
   */
  export const aggregateUnsubscriberAsyncs: (
    unsubscribers: UnsubscriberAsync[],
  ) => UnsubscriberAsync;
  /**
   * Creates a safe version of a register function that returns a Promise<UnsubscriberAsync>.
   * @param unsafeRegisterFn function that does some kind of async registration and returns an unsubscriber and a promise that resolves when the registration is finished
   * @param isInitialized whether the service associated with this safe UnsubscriberAsync function is initialized
   * @param initialize promise that resolves when the service is finished initializing
   * @returns safe version of an unsafe function that returns a promise to an UnsubscriberAsync (meaning it will wait to register until the service is initialized)
   */
  export const createSafeRegisterFn: <TParam extends unknown[]>(
    unsafeRegisterFn: (...args: TParam) => Promise<UnsubscriberAsync>,
    isInitialized: boolean,
    initialize: () => Promise<void>,
  ) => (...args: TParam) => Promise<UnsubscriberAsync>;
  /**
   * Type of object passed to a complex request handler that provides information about the request.
   * This type is used as the public-facing interface for requests
   */
  export type ComplexRequest<TParam = unknown> = {
    contents: TParam;
  };
  type ComplexResponseSuccess<TReturn = unknown> = {
    /** Whether the handler that created this response was successful in handling the request */
    success: true;
    /** Content with which to respond to the request. Must be provided unless the response failed or TReturn is undefined */
    contents: TReturn;
  };
  type ComplexResponseFailure = {
    /** Whether the handler that created this response was successful in handling the request */
    success: false;
    /**
     * Content with which to respond to the request. Must be provided unless the response failed or TReturn is undefined
     * Removed from failure so we do not change the type of contents for type safety. We could add errorContents one day if we really need it
     */
    /** Error explaining the problem that is only populated if success is false */
    errorMessage: string;
  };
  /**
   * Type of object to create when handling a complex request where you desire to provide additional information beyond the contents of the response
   * This type is used as the public-facing interface for responses
   */
  export type ComplexResponse<TReturn = unknown> =
    | ComplexResponseSuccess<TReturn>
    | ComplexResponseFailure;
  /** Type of request handler - indicates what type of parameters and what return type the handler has */
  export enum RequestHandlerType {
    Args = 'args',
    Contents = 'contents',
    Complex = 'complex',
  }
  /**
   * Handler function for a command. Called when a command is executed.
   * The function should accept the command's parameters as its parameters.
   * The function should return a promise that resolves with the "return" value of the command.
   */
  export type CommandHandler<TParam extends Array<unknown> = any[], TReturn = any> = (
    ...args: TParam
  ) => Promise<TReturn> | TReturn;
  /** Check that two objects are deeply equal, comparing members of each object and such */
  export function deepEqual(a: unknown, b: unknown): boolean;
  /** Information about a request that tells us what to do with it */
  export type RequestType = {
    /** the general category of request */
    category: string;
    /** specific identifier for this type of request */
    directive: string;
  };
  /**
   * Create a request message requestType string from a category and a directive
   * @param category the general category of request
   * @param directive specific identifier for this type of request
   * @returns full requestType for use in network calls
   */
  export function serializeRequestType(category: string, directive: string): string;
  /** Split a request message requestType string into its parts */
  export function deserializeRequestType(requestType: string): RequestType;
  /** Parts of a Dock Tab ID */
  export interface TabIdParts {
    /** Type of the tab */
    type: string;
    /** ID of the particular tab type */
    typeId: string;
  }
  /**
   * Create a tab ID.
   * @param type Type of the tab.
   * @param typeId ID of the particular tab type.
   * @returns a tab ID
   */
  export function serializeTabId(type: string, typeId: string): string;
  /**
   * Split the tab ID into its parts.
   * @param id Tab ID.
   * @returns The two parts of the tab ID
   */
  export function deserializeTabId(id: string): TabIdParts;
  /**
   * HTML Encodes the provided string.
   * Thanks to ChatGPT
   * @param str string to HTML encode
   * @returns HTML-encoded string
   */
  export const htmlEncode: (str: string) => string;
  /**
   * Modules that someone might try to require in their extensions that we have similar apis for.
   * When an extension requires these modules, an error throws that lets them know about our similar api.
   */
  export const MODULE_SIMILAR_APIS: Readonly<{
    [moduleName: string]:
      | string
      | {
          [process in ProcessType | 'default']?: string;
        }
      | undefined;
  }>;
  /**
   * Get a message that says the module import was rejected and to try a similar api if available.
   * @param moduleName name of `require`d module that was rejected
   * @returns string that says the import was rejected and a similar api to try
   */
  export function getModuleSimilarApiMessage(moduleName: string): string;
}
declare module 'shared/data/internal-connection.model' {
  /**
   * Types that are internal to the communication we do through WebSocket.
   * These types should not need to be used outside of NetworkConnectors and ConnectionService.ts
   */
  import { ComplexRequest, ComplexResponse } from 'shared/utils/papi-util';
  /** Represents when the client id has not been assigned by the server */
  export const CLIENT_ID_UNASSIGNED = -1;
  /** "Client id" for the server */
  export const CLIENT_ID_SERVER = 0;
  /** Represents when the connector info has not been populated by the server */
  export const CONNECTOR_INFO_DISCONNECTED: Readonly<{
    clientId: -1;
  }>;
  /** Information about the network connector */
  export type NetworkConnectorInfo = Readonly<{
    clientId: number;
  }>;
  /** Event emitted when client connections are established */
  export type ClientConnectEvent = {
    clientId: number;
    didReconnect: boolean;
  };
  /** Event emitted when client connections are lost */
  export type ClientDisconnectEvent = {
    clientId: number;
  };
  /**
   * Functions that run when network connector events occur.
   * These should likely be emit functions from NetworkEventEmitters so the events inform all interested connections
   */
  export type NetworkConnectorEventHandlers = {
    /** Handles when a new connection is established */
    didClientConnectHandler?: (event: ClientConnectEvent) => void;
    /** Handles when a client disconnects */
    didClientDisconnectHandler?: (event: ClientDisconnectEvent) => void;
  };
  /** Whether this connector is setting up or has finished setting up its connection and is ready to communicate on the network */
  export enum ConnectionStatus {
    /** This connector is not connected to the network */
    Disconnected = 0,
    /** This connector is attempting to connect to the network and retrieve connectorInfo */
    Connecting = 1,
    /** This connector has finished setting up its connection - has connectorInfo and such */
    Connected = 2,
  }
  /** Request to do something and to respond */
  export type InternalRequest<TParam = unknown> = {
    senderId: number;
    requestId: number;
  } & ComplexRequest<TParam>;
  /** Response to a request */
  export type InternalResponse<TReturn = unknown> = {
    /** The process that sent this Response */
    senderId: number;
    requestId: number;
    /** The process that originally sent the Request that matches to this response */
    requesterId: number;
  } & ComplexResponse<TReturn>;
  /** Handler for requests from the server. Used internally between network connector and Connection Service */
  export type InternalRequestHandler = <TParam, TReturn>(
    requestType: string,
    request: InternalRequest<TParam>,
  ) => Promise<InternalResponse<TReturn>>;
  /** Handler for requests from the server */
  export type RequestHandler = <TParam, TReturn>(
    requestType: string,
    request: ComplexRequest<TParam>,
  ) => Promise<ComplexResponse<TReturn>>;
  /** Function that returns a clientId to which to send the request based on the requestType */
  export type RequestRouter = (requestType: string) => number;
  /** Event to be sent out throughout all processes */
  export type InternalEvent<T> = {
    /** The process that emitted this Event */
    senderId: number;
    /** Contents of the event */
    event: T;
  };
  /** Handler for events from on the network. Used internally between network connector and Connection Service */
  export type InternalNetworkEventHandler = <T>(
    eventType: string,
    incomingEvent: InternalEvent<T>,
  ) => void;
  /** Handler for events from on the network */
  export type NetworkEventHandler = <T>(eventType: string, event: T) => void;
}
declare module 'shared/services/network-connector.interface' {
  import {
    ConnectionStatus,
    InternalEvent,
    InternalNetworkEventHandler,
    InternalRequestHandler,
    NetworkConnectorEventHandlers,
    NetworkConnectorInfo,
    RequestRouter,
  } from 'shared/data/internal-connection.model';
  /**
   * Interface that defines the network connection functionality the server and the client must implement.
   * Used by NetworkConnectorFactory to supply the right kind of NetworkConnector to ConnectionService
   */
  export default interface INetworkConnector {
    /** Information about the connector. Populated by the server while connecting */
    connectorInfo: NetworkConnectorInfo;
    /** Whether this connector is setting up or has finished setting up its connection and is ready to communicate on the network */
    connectionStatus: ConnectionStatus;
    /**
     * Sets up the NetworkConnector by populating connector info, setting up event handlers, and doing one of the following:
     * - On Client: connecting to the server.
     * - On Server: opening an endpoint for clients to connect.
     * MUST ALSO RUN notifyClientConnected() WHEN PROMISE RESOLVES
     * @param localRequestHandler function that handles requests from the connection. Only called when this connector can handle the request
     * @param requestRouter function that returns a clientId to which to send the request based on the requestType. If requestRouter returns this connector's clientId, localRequestHandler is used
     * @param localEventHandler function that handles events from the server by accepting an eventType and an event and emitting the event locally
     * @param networkConnectorEventHandlers functions that run when network connector events occur like when clients are disconnected
     * @returns Promise that resolves with connector info when finished connecting
     */
    connect: (
      localRequestHandler: InternalRequestHandler,
      requestRouter: RequestRouter,
      localEventHandler: InternalNetworkEventHandler,
      networkConnectorEventHandlers: NetworkConnectorEventHandlers,
    ) => Promise<NetworkConnectorInfo>;
    /**
     * Notify the server that this client has received its connectorInfo and is ready to go.
     * MUST RUN AFTER connect() WHEN ITS PROMISE RESOLVES
     * TODO: Is this necessary?
     */
    notifyClientConnected: () => Promise<void>;
    /**
     * Disconnects from the connection:
     * - On Client: disconnects from the server
     * - On Server: disconnects from clients and closes its connection endpoint
     */
    disconnect: () => void;
    /**
     * Send a request to the server/a client and resolve after receiving a response
     * @param requestType the type of request
     * @param contents contents to send in the request
     * @returns promise that resolves with the response message
     */
    request: InternalRequestHandler;
    /**
     * Sends an event to other processes. Does NOT run the local event subscriptions
     * as they should be run by NetworkEventEmitter after sending on network.
     * @param eventType unique network event type for coordinating between processes
     * @param event event to emit on the network
     */
    emitEventOnNetwork: <T>(eventType: string, event: InternalEvent<T>) => Promise<void>;
  }
}
declare module 'shared/utils/internal-util' {
  /**
   * Utility functions specific to the internal technologies we are using.
   */
  import { ProcessType } from 'shared/global-this.model';
  /**
   * Determine if running on a client process (renderer, extension-host) or on the server.
   * @returns Returns true if running on a client, false otherwise
   */
  export const isClient: () => boolean;
  /**
   * Determine if running on the server process (main)
   * @returns Returns true if running on the server, false otherwise
   */
  export const isServer: () => boolean;
  /**
   * Determine if running on the renderer process
   * @returns Returns true if running on the renderer, false otherwise
   */
  export const isRenderer: () => boolean;
  /**
   * Determine if running on the extension host
   * @returns Returns true if running on the extension host, false otherwise
   */
  export const isExtensionHost: () => boolean;
  /**
   * Gets which kind of process this is (main, renderer, extension-host)
   * @returns ProcessType for this process
   */
  export const getProcessType: () => ProcessType;
}
declare module 'shared/data/network-connector.model' {
  /**
   * Types that are relevant particularly to the implementation of communication on NetworkConnector.ts files
   * Do not use these types outside of ClientNetworkConnector.ts and ServerNetworkConnector.ts
   */
  import {
    InternalEvent,
    InternalRequest,
    InternalResponse,
    NetworkConnectorInfo,
  } from 'shared/data/internal-connection.model';
  /** Port to use for the webSocket */
  export const WEBSOCKET_PORT = 8876;
  /** Number of attempts a client will make to connect to the WebSocket server before failing */
  export const WEBSOCKET_ATTEMPTS_MAX = 5;
  /** Time in ms for the client to wait before attempting to connect to the WebSocket server again after a failure */
  export const WEBSOCKET_ATTEMPTS_WAIT = 1000;
  /** WebSocket message type that indicates how to handle it */
  export enum MessageType {
    InitClient = 'init-client',
    ClientConnect = 'client-connect',
    Request = 'request',
    Response = 'response',
    Event = 'event',
  }
  /** Message sent to the client to give it NetworkConnectorInfo */
  export type InitClient = {
    type: MessageType.InitClient;
    senderId: number;
    connectorInfo: NetworkConnectorInfo;
    /** Guid unique to this connection. Used to verify important messages like reconnecting */
    clientGuid: string;
  };
  /** Message responding to the server to let it know this connection is ready to receive messages */
  export type ClientConnect = {
    type: MessageType.ClientConnect;
    senderId: number;
    /** clientGuid for this client the last time it was connected to the server. Used when reconnecting (like if the browser refreshes):
     * if the server has a connection with this clientGuid, it will unregister all requests on that client so the reconnecting client
     * can register its request handlers again.
     */
    reconnectingClientGuid?: string | null;
  };
  /** Request to do something and to respond */
  export type WebSocketRequest<TParam = unknown> = {
    type: MessageType.Request;
    /** What kind of request this is. Certain command, etc */
    requestType: string;
  } & InternalRequest<TParam>;
  /** Response to a request */
  export type WebSocketResponse<TReturn = unknown> = {
    type: MessageType.Response;
    /** What kind of request this is. Certain command, etc */
    requestType: string;
  } & InternalResponse<TReturn>;
  /** Event to be sent out throughout all processes */
  export type WebSocketEvent<T> = {
    type: MessageType.Event;
    /** What kind of event this is */
    eventType: string;
  } & InternalEvent<T>;
  /** Messages send by the WebSocket */
  export type Message =
    | InitClient
    | ClientConnect
    | WebSocketRequest
    | WebSocketResponse
    | WebSocketEvent<unknown>;
}
declare module 'shared/services/logger.service' {
  import log from 'electron-log';
  /**
   * Format a string of a service message
   * @param message message from the service
   * @param serviceName name of the service to show in the log
   * @param tag optional tag at the end of the service name
   * @returns formatted string of a service message
   */
  export function formatLog(message: string, serviceName: string, tag?: string): string;
  const logger: log.Logger & {
    default: log.Logger;
  };
  export default logger;
}
declare module 'shared/models/papi-event.model' {
  import { Unsubscriber, UnsubscriberAsync } from 'shared/utils/papi-util';
  /** Callback function that accepts an event and should run when an event is emitted */
  export type PapiEventHandler<T> = (event: T) => void;
  /**
   * Function that subscribes the provided callback to run when this event is emitted.
   * @param callback function to run with the event when it is emitted
   * @returns unsubscriber function to run to stop calling the passed-in function when the event is emitted
   */
  export type PapiEvent<T> = (callback: PapiEventHandler<T>) => Unsubscriber;
  /**
   * A PapiEvent that subscribes asynchronously and resolves an asynchronous unsubscriber.
   *
   * Note: The callback itself is not asynchronous.
   */
  export type PapiEventAsync<T> = (callback: PapiEventHandler<T>) => Promise<UnsubscriberAsync>;
}
declare module 'shared/models/papi-event-emitter.model' {
  /**
   * Interfaces, classes, and functions related to events and event emitters
   */
  import { PapiEvent } from 'shared/models/papi-event.model';
  /**
   * Event manager - accepts subscriptions to an event and runs the subscription callbacks when the event is emitted
   * Use eventEmitter.event(callback) to subscribe to the event.
   * Use eventEmitter.emit(event) to run the subscriptions.
   * Generally, this EventEmitter should be private, and its event should be public. That way, the emitter is not publicized,
   * but anyone can subscribe to the event.
   */
  export default class PapiEventEmitter<T> {
    /**
     * Subscribes a function to run when this event is emitted.
     * @alias event
     * @param callback function to run with the event when it is emitted
     * @returns unsubscriber function to run to stop calling the passed-in function when the event is emitted
     */
    subscribe: PapiEvent<T>;
    /** All callback functions that will run when this event is emitted. Lazy loaded */
    private subscriptions?;
    /** Event for listeners to subscribe to. Lazy loaded */
    private lazyEvent?;
    /** Whether this emitter has been disposed */
    private isDisposed;
    /**
     * Event for listeners to subscribe to. Subscribes a function to run when this event is emitted.
     * Use like `const unsubscriber = event(callback)`
     * @param callback function to run with the event when it is emitted
     * @returns unsubscriber function to run to stop calling the passed-in function when the event is emitted
     */
    get event(): PapiEvent<T>;
    /** Disposes of this event, preparing it to release from memory */
    dispose: () => void;
    /**
     * Runs the subscriptions for the event
     * @param event event data to provide to subscribed callbacks
     */
    emit: (event: T) => void;
    /**
     * Function that runs the subscriptions for the event.
     * Added here so children can override emit and still call the base functionality.
     * See NetworkEventEmitter.emit for example
     */
    protected emitFn(event: T): void;
    /** Check to make sure this emitter is not disposed. Throw if it is */
    protected assertNotDisposed(): void;
    /**
     * Disposes of this event, preparing it to release from memory.
     * Added here so children can override emit and still call the base functionality.
     */
    protected disposeFn(): void;
  }
}
declare module 'client/services/web-socket.interface' {
  /**
   * Interface that defines the webSocket functionality the extension host and the renderer must implement.
   * Used by WebSocketFactory to supply the right kind of WebSocket to ClientNetworkConnector.
   * For now, we are just using the browser WebSocket type. We may need specific functionality that don't
   * line up between the ws library's implementation and the browser implementation. We can adjust as needed at that point.
   */
  export type IWebSocket = WebSocket;
}
declare module 'renderer/services/renderer-web-socket.model' {
  /**
   * The renderer's implementation of WebSocket is the browser-supplied WebSocket, which doesn't work in Node
   */
  export default WebSocket;
}
declare module 'extension-host/services/extension-host-web-socket.model' {
  import ws from 'ws';
  /**
   * extension-host client uses ws as its WebSocket client, but the renderer can't use it. So we need to exclude it from the renderer webpack bundle like this.
   */
  export default ws;
}
declare module 'client/services/web-socket.factory' {
  import { IWebSocket } from 'client/services/web-socket.interface';
  /**
   * Creates a WebSocket for the renderer or extension host depending on where you're running
   * @returns WebSocket
   */
  export const createWebSocket: (url: string) => Promise<IWebSocket>;
}
declare module 'client/services/client-network-connector.service' {
  import {
    ConnectionStatus,
    InternalEvent,
    InternalNetworkEventHandler,
    InternalRequest,
    InternalRequestHandler,
    InternalResponse,
    NetworkConnectorInfo,
    RequestRouter,
  } from 'shared/data/internal-connection.model';
  import INetworkConnector from 'shared/services/network-connector.interface';
  /**
   * Handles the connection from the client to the server
   */
  export default class ClientNetworkConnector implements INetworkConnector {
    connectorInfo: NetworkConnectorInfo;
    connectionStatus: ConnectionStatus;
    /** The webSocket connected to the server */
    private webSocket?;
    /** All message subscriptions - emitters that emit an event each time a message with a specific message type comes in */
    private messageEmitters;
    /** Promise that resolves when the connection is finished or rejects if disconnected before the connection finishes */
    private connectPromise?;
    /** Function that removes this initClient handler from the connection */
    private unsubscribeHandleInitClientMessage?;
    /** Function that removes this response handler from the connection */
    private unsubscribeHandleResponseMessage?;
    /** Function that removes this handleRequest from the connection */
    private unsubscribeHandleRequestMessage?;
    /** Function that removes this handleEvent from the connection */
    private unsubscribeHandleEventMessage?;
    /**
     * Function to call when we receive a request that is registered on this connector.
     * Handles requests from the connection and returns a response to send back
     */
    private localRequestHandler?;
    /**
     * Function to call when we are sending a request.
     * Returns a clientId to which to send the request based on the requestType
     */
    private requestRouter?;
    /**
     * Function to call when we receive an event.
     * Handles events from the connection by emitting the event locally
     */
    private localEventHandler?;
    /** All requests that are waiting for a response */
    private requests;
    /** Unique Guid associated with this connection. Used to verify certain things with server */
    private clientGuid;
    connect: (
      localRequestHandler: InternalRequestHandler,
      requestRouter: RequestRouter,
      localEventHandler: InternalNetworkEventHandler,
    ) => Promise<
      Readonly<{
        clientId: number;
      }>
    >;
    notifyClientConnected: () => Promise<void>;
    disconnect: () => void;
    request: <TParam, TReturn>(
      requestType: string,
      request: InternalRequest<TParam>,
    ) => Promise<InternalResponse<TReturn>>;
    emitEventOnNetwork: <T>(eventType: string, event: InternalEvent<T>) => Promise<void>;
    /**
     * Send a message to the server via webSocket. Throws if not connected
     * @param message message to send
     */
    private sendMessage;
    /**
     * Receives and appropriately publishes server webSocket messages
     * @param event webSocket message information
     * @param fromSelf whether this message is from this connector instead of from someone else
     */
    private onMessage;
    /**
     * Subscribes a function to run on webSocket messages of a particular type
     * @param messageType the type of message on which to subscribe the function
     * @param callback function to run with the contents of the webSocket message
     * @returns unsubscriber function to run to stop calling the passed-in function on webSocket messages
     */
    private subscribe;
    /**
     * Function that handles webSocket messages of type Response.
     * Resolves the request associated with the received response message
     * @param response Response message to resolve
     */
    private handleResponseMessage;
    /**
     * Function that handles incoming webSocket messages and locally sent messages of type Request.
     * Runs the requestHandler provided in connect() and sends a message with the response
     * @param requestMessage request message to handle
     * @param isIncoming whether this message is coming from the server and we should definitely handle it locally
     *   or if it is a locally sent request and we should send to the server if we don't have a local handler
     */
    private handleRequestMessage;
    /**
     * Function that handles incoming webSocket messages of type Event.
     * Runs the eventHandler provided in connect()
     * @param eventMessage event message to handle
     */
    private handleEventMessage;
  }
}
declare module 'main/services/server-network-connector.service' {
  import {
    ConnectionStatus,
    InternalEvent,
    InternalNetworkEventHandler,
    InternalRequest,
    InternalRequestHandler,
    InternalResponse,
    NetworkConnectorEventHandlers,
    NetworkConnectorInfo,
    RequestRouter,
  } from 'shared/data/internal-connection.model';
  import INetworkConnector from 'shared/services/network-connector.interface';
  /**
   * Handles the endpoint and connections from the server to the clients
   */
  export default class ServerNetworkConnector implements INetworkConnector {
    connectorInfo: NetworkConnectorInfo;
    connectionStatus: ConnectionStatus;
    /** The webSocket connected to the server */
    private webSocketServer?;
    /** The next client id to use for a new connection. Starts at 1 because the server is 0 */
    private nextClientId;
    /** The webSocket clients that are connected and information about them */
    private clientSockets;
    /** All message subscriptions - emitters that emit an event each time a message with a specific message type comes in */
    private messageEmitters;
    /** Promise that resolves when finished starting the server or rejects if disconnected before the server finishes */
    private connectPromise?;
    /** Function that removes this clientConnect handler from connections */
    private unsubscribeHandleClientConnectMessage?;
    /** Function that removes this response handler from connections */
    private unsubscribeHandleResponseMessage?;
    /** Function that removes this handleRequest from connections */
    private unsubscribeHandleRequestMessage?;
    /** Function that removes this handleEvent from the connection */
    private unsubscribeHandleEventMessage?;
    /**
     * Function to call when we receive a request that is registered on this connector.
     * Handles requests from connections and returns a response to send back
     */
    private localRequestHandler?;
    /**
     * Function to call when we are sending a request.
     * Returns a clientId to which to send the request based on the requestType
     */
    private requestRouter?;
    /**
     * Function to call when we receive an event.
     * Handles events from connections and emits the event locally
     */
    private localEventHandler?;
    /**
     * Functions to run when network connector events occur like when clients are disconnected
     */
    private networkConnectorEventHandlers?;
    /** All requests that are waiting for a response */
    private requests;
    connect: (
      localRequestHandler: InternalRequestHandler,
      requestRouter: RequestRouter,
      localEventHandler: InternalNetworkEventHandler,
      networkConnectorEventHandlers: NetworkConnectorEventHandlers,
    ) => Promise<
      Readonly<{
        clientId: number;
      }>
    >;
    notifyClientConnected: () => Promise<void>;
    disconnect: () => void;
    request: <TParam, TReturn>(
      requestType: string,
      request: InternalRequest<TParam>,
    ) => Promise<InternalResponse<TReturn>>;
    emitEventOnNetwork: <T>(eventType: string, event: InternalEvent<T>) => Promise<void>;
    /** Get the client socket for a certain clientId. Throws if not found */
    private getClientSocket;
    /**
     * Attempts to get the client socket for a certain clientGuid. Returns undefined if not found.
     * This does not throw because it will likely be very common that we do not have a clientId for a certain clientGuid
     * as connecting clients will often supply old clientGuids.
     */
    private getClientSocketFromGuid;
    /** Get the clientId for a certain webSocket. Throws if not found */
    private getClientIdFromSocket;
    /**
     * Send a message to a client via webSocket. Throws if not connected
     * @param message message to send
     * @param recipientId the client to which to send the message. TODO: determine if we can intuit this instead
     */
    private sendMessage;
    /**
     * Receives and appropriately publishes webSocket messages
     * @param event webSocket message information
     * @param fromSelf whether this message is from this connector instead of from someone else
     */
    private onMessage;
    /**
     * Subscribes a function to run on webSocket messages of a particular type
     * @param messageType the type of message on which to subscribe the function
     * @param callback function to run with the contents of the webSocket message
     * @returns unsubscriber function to run to stop calling the passed-in function on webSocket messages
     */
    private subscribe;
    /**
     * Registers an incoming webSocket connection and sends connection info with InitClient.
     * Does not consider the client fully connected yet until they respond and tell us they connected with ClientConnect
     */
    private onClientConnect;
    /** Handles when client connection disconnects. Unregisters and such */
    private onClientDisconnect;
    /** Closes connection and unregisters a client webSocket when it has disconnected */
    private disconnectClient;
    /**
     * Function that handles webSocket messages of type ClientConnect.
     * Mark the connection fully connected and notify that a client connected or reconnected
     * @param clientConnect message from the client about the connection
     * @param connectorId clientId of the client who is sending this ClientConnect message
     */
    private handleClientConnectMessage;
    /**
     * Function that handles webSocket messages of type Response.
     * Resolves the request associated with the received response message or forwards to appropriate client
     * @param response Response message to resolve
     * @param responderId responding client
     */
    private handleResponseMessage;
    /**
     * Function that handles incoming webSocket messages and locally sent messages of type Request.
     * Handles the request and sends a response if we have a handler or forwards to the appropriate client
     * @param requestMessage request to handle
     * @param requesterId who sent this message
     */
    private handleRequestMessage;
    /**
     * Function that handles incoming webSocket messages of type Event.
     * Runs the eventHandler provided in connect() and forwards the event to other clients
     * @param eventMessage event message to handle
     */
    private handleEventMessage;
  }
}
declare module 'shared/services/network-connector.factory' {
  import INetworkConnector from 'shared/services/network-connector.interface';
  /**
   * Creates a NetworkConnector for the client or the server depending on where you're running
   * @returns NetworkConnector
   */
  export const createNetworkConnector: () => Promise<INetworkConnector>;
}
declare module 'shared/services/connection.service' {
  /**
   * Handles setting up a connection to the electron backend and exchanging simple messages.
   * Do not use outside NetworkService.ts. For communication, use NetworkService.ts as it is an abstraction over this.
   */
  import {
    NetworkConnectorEventHandlers,
    NetworkEventHandler,
    RequestHandler,
    RequestRouter,
  } from 'shared/data/internal-connection.model';
  import { ComplexResponse } from 'shared/utils/papi-util';
  /**
   * Send a request to the server and resolve after receiving a response
   * @param requestType the type of request
   * @param contents contents to send in the request
   * @returns promise that resolves with the response message
   */
  export const request: <TParam, TReturn>(
    requestType: string,
    contents: TParam,
  ) => Promise<ComplexResponse<TReturn>>;
  /**
   * Sends an event to other processes. Does NOT run the local event subscriptions
   * as they should be run by NetworkEventEmitter after sending on network.
   * @param eventType unique network event type for coordinating between processes
   * @param event event to emit on the network
   */
  export const emitEventOnNetwork: <T>(eventType: string, event: T) => Promise<void>;
  /** Disconnects from the server */
  export const disconnect: () => void;
  /**
   * Sets up the ConnectionService by connecting to the server and setting up event handlers
   * @param localRequestHandler function that handles requests from the server by accepting a requestType and a ComplexRequest and returning a Promise of a Complex Response
   * @param networkRequestRouter function that determines the appropriate clientId to which to send requests of the given type
   * @param localEventHandler function that handles events from the server by accepting an eventType and an event and emitting the event locally
   * @param connectorEventHandlers functions that run when network connector events occur like when clients are disconnected
   * @returns Promise that resolves when finished connecting
   */
  export const connect: (
    localRequestHandler: RequestHandler,
    networkRequestRouter: RequestRouter,
    localEventHandler: NetworkEventHandler,
    connectorEventHandlers: NetworkConnectorEventHandlers,
  ) => Promise<void>;
  /** Gets this connection's clientId */
  export const getClientId: () => number;
}
declare module 'shared/models/papi-network-event-emitter.model' {
  import { PapiEventHandler } from 'shared/models/papi-event.model';
  import PapiEventEmitter from 'shared/models/papi-event-emitter.model';
  /**
   * Networked version of EventEmitter - accepts subscriptions to an event and runs the subscription callbacks when the event is emitted.
   * Events on NetworkEventEmitters can be emitted across processes. They are coordinated between processes by their type.
   * Use eventEmitter.event(callback) to subscribe to the event.
   * Use eventEmitter.emit(event) to run the subscriptions.
   * Generally, this EventEmitter should be private, and its event should be public. That way, the emitter is not publicized,
   * but anyone can subscribe to the event.
   *
   * WARNING: Do not use this class directly outside of NetworkService, or it will not do what you expect. Use NetworkService.createNetworkEventEmitter.
   *
   * WARNING: You cannot emit events with complex types on the network.
   */
  export default class PapiNetworkEventEmitter<T> extends PapiEventEmitter<T> {
    /** Callback that sends the event to other processes on the network when it is emitted */
    private networkSubscriber;
    /** Callback that runs when the emitter is disposed - should handle unlinking from the network */
    private networkDisposer;
    /**
     * Creates a NetworkEventEmitter
     * @param networkSubscriber callback that accepts the event and emits it to other processes
     * @param networkDisposer callback that unlinks this emitter from the network
     */
    constructor(
      /** Callback that sends the event to other processes on the network when it is emitted */
      networkSubscriber: PapiEventHandler<T>,
      /** Callback that runs when the emitter is disposed - should handle unlinking from the network */
      networkDisposer: () => void,
    );
    emit: (event: T) => void;
    /**
     * Runs only the subscriptions for the event that are on this process. Does not send over network
     * @param event event data to provide to subscribed callbacks
     */
    emitLocal(event: T): void;
    dispose: () => void;
  }
}
declare module 'shared/services/network.service' {
  /**
   * Handles requests, responses, subscriptions, etc. to the backend.
   * Likely shouldn't need/want to expose this whole service on papi,
   * but there are a few things that are exposed via papiNetworkService
   */
  import { ClientConnectEvent, ClientDisconnectEvent } from 'shared/data/internal-connection.model';
  import {
    CommandHandler,
    ComplexRequest,
    ComplexResponse,
    RequestHandlerType,
    UnsubscriberAsync,
  } from 'shared/utils/papi-util';
  import PapiEventEmitter from 'shared/models/papi-event-emitter.model';
  import { PapiEvent } from 'shared/models/papi-event.model';
  /**
   * Args handler function for a request. Called when a request is handled.
   * The function should accept the spread of the contents array of the request as its parameters.
   * The function should return an object that becomes the contents object of the response.
   * This type of handler is a normal function.
   */
  type ArgsRequestHandler<TParam extends Array<unknown> = any[], TReturn = any> = CommandHandler<
    TParam,
    TReturn
  >;
  /**
   * Contents handler function for a request. Called when a request is handled.
   * The function should accept the contents object of the request as its single parameter.
   * The function should return an object that becomes the contents object of the response.
   */
  type ContentsRequestHandler<TParam = any, TReturn = any> = (contents: TParam) => Promise<TReturn>;
  /**
   * Complex handler function for a request. Called when a request is handled.
   * The function should accept a ComplexRequest object as its single parameter.
   * The function should return a ComplexResponse object that becomes the response..
   * This type of handler is the most flexible of the request handlers.
   */
  type ComplexRequestHandler<TParam = any, TReturn = any> = (
    request: ComplexRequest<TParam>,
  ) => Promise<ComplexResponse<TReturn>>;
  /** Event that emits with clientId when a client connects */
  export const onDidClientConnect: PapiEvent<ClientConnectEvent>;
  /** Event that emits with clientId when a client disconnects */
  export const onDidClientDisconnect: PapiEvent<ClientDisconnectEvent>;
  /** Closes the network services gracefully */
  export const shutdown: () => void;
  /** Sets up the NetworkService. Runs only once */
  export const initialize: () => Promise<void>;
  /**
   * Send a request on the network and resolve the response contents.
   * @param requestType the type of request
   * @param args arguments to send in the request (put in request.contents)
   * @returns promise that resolves with the response message
   */
  export const request: <TParam extends unknown[], TReturn>(
    requestType: string,
    ...args: TParam
  ) => Promise<TReturn>;
  /**
   * Register a local request handler to run on requests.
   * @param requestType the type of request on which to register the handler
   * @param handler function to register to run on requests
   * @param handlerType type of handler function - indicates what type of parameters and what return type the handler has
   * @returns promise that resolves if the request successfully registered and unsubscriber function to run to stop the passed-in function from handling requests
   */
  export function registerRequestHandler(
    requestType: string,
    handler: ArgsRequestHandler,
    handlerType?: RequestHandlerType,
  ): Promise<UnsubscriberAsync>;
  export function registerRequestHandler(
    requestType: string,
    handler: ContentsRequestHandler,
    handlerType?: RequestHandlerType,
  ): Promise<UnsubscriberAsync>;
  export function registerRequestHandler(
    requestType: string,
    handler: ComplexRequestHandler,
    handlerType?: RequestHandlerType,
  ): Promise<UnsubscriberAsync>;
  /**
   * Creates an event emitter that works properly over the network.
   * Other connections receive this event when it is emitted.
   *
   * WARNING: You can only create a network event emitter once per eventType to prevent hijacked event emitters.
   *
   * WARNING: You cannot emit events with complex types on the network.
   * @param eventType unique network event type for coordinating between connections
   * @returns event emitter whose event works between connections
   */
  export const createNetworkEventEmitter: <T>(eventType: string) => PapiEventEmitter<T>;
  /**
   * Gets the network event with the specified type. Creates the emitter if it does not exist
   * @param eventType unique network event type for coordinating between connections
   * @returns event for the event type that runs the callback provided when the event is emitted
   */
  export const getNetworkEvent: <T>(eventType: string) => PapiEvent<T>;
  /**
   * Creates a function that is a request function with a baked requestType.
   * This is also nice because you get TypeScript type support using this function.
   * @param requestType requestType for request function
   * @returns function to call with arguments of request that performs the request and resolves with the response contents
   */
  export const createRequestFunction: <TParam extends unknown[], TReturn>(
    requestType: string,
  ) => (...args: TParam) => Promise<TReturn>;
  /** All the exports in this service that are to be exposed on the PAPI */
  export const papiNetworkService: {
    onDidClientConnect: PapiEvent<ClientConnectEvent>;
    onDidClientDisconnect: PapiEvent<ClientDisconnectEvent>;
    createNetworkEventEmitter: <T>(eventType: string) => PapiEventEmitter<T>;
    getNetworkEvent: <T_1>(eventType: string) => PapiEvent<T_1>;
  };
}
declare module 'shared/services/command.service' {
  import { CommandHandler, UnsubscriberAsync } from 'shared/utils/papi-util';
  /**
   * Register a command on the papi to be handled here.
   *
   * WARNING: THIS DOES NOT CHECK FOR INITIALIZATION. DO NOT USE OUTSIDE OF INITIALIZATION. Use registerCommand
   * @param commandName command name to register for handling here
   * @param handler function to run when the command is invoked
   * @returns promise that resolves if the request successfully registered and unsubscriber function to run to stop the passed-in function from handling requests
   */
  export const registerCommandUnsafe: (
    commandName: string,
    handler: CommandHandler,
  ) => Promise<UnsubscriberAsync>;
  /** Sets up the CommandService. Only runs once and always returns the same promise after that */
  export const initialize: () => Promise<void>;
  /**
   * Send a command to the backend.
   */
  export const sendCommand: <TParam extends unknown[], TReturn>(
    commandName: string,
    ...args: TParam
  ) => Promise<TReturn>;
  /**
   * Creates a function that is a command function with a baked commandName.
   * This is also nice because you get TypeScript type support using this function.
   * @param commandName command name for command function
   * @returns function to call with arguments of command that sends the command and resolves with the result of the command
   */
  export const createSendCommandFunction: <TParam extends unknown[], TReturn>(
    commandName: string,
  ) => (...args: TParam) => Promise<TReturn>;
  /**
   * Register a command on the papi to be handled here
   * @param commandName command name to register for handling here
   * @param handler function to run when the command is invoked
   * @returns true if successfully registered, throws with error message if not
   */
  export const registerCommand: (
    commandName: string,
    handler: CommandHandler,
  ) => Promise<UnsubscriberAsync>;
}
declare module 'shared/data/web-view.model' {
  import { ReactNode } from 'react';
  export type WebViewProps = Omit<WebViewContents, 'componentName'>;
  /**
   * Information used to recreate a tab
   */
  export type SavedTabInfo = {
    /**
     * Tab ID - must be unique
     */
    id?: string;
    /**
     * Data needed to recreate the tab during load
     */
    data?: unknown;
  };
  /**
   * Information needed to create a tab inside of Paranext
   */
  export type TabInfo = {
    /**
     * Text to show on the title bar of the tab
     */
    title: string;
    /**
     * Content to show inside the tab
     */
    content: ReactNode;
    /**
     * (optional) Minimum width that the tab can become
     */
    minWidth?: number;
    /**
     * (optional) Minimum height that the tab can become
     */
    minHeight?: number;
  };
  /**
   * For now all tab creators must do their own data type verification
   */
  export type TabCreator = (tabData: SavedTabInfo) => TabInfo;
  export enum WebViewContentType {
    React = 'react',
    HTML = 'html',
  }
  /** Base WebView properties that all WebViews share */
  type WebViewContentsBase = {
    id: string;
    content: string;
    title?: string;
  };
  /** WebView representation using React */
  export type WebViewContentsReact = WebViewContentsBase & {
    contentType?: WebViewContentType.React;
    styles?: string;
  };
  /** WebView representation using HTML */
  export type WebViewContentsHtml = WebViewContentsBase & {
    contentType: WebViewContentType.HTML;
  };
  /** WebView definition created by extensions to show web content */
  export type WebViewContents = WebViewContentsReact | WebViewContentsHtml;
  export const TYPE_WEBVIEW = 'webView';
  interface TabLayout {
    type: 'tab';
  }
  export interface FloatLayout {
    type: 'float';
    floatSize?: {
      width: number;
      height: number;
    };
  }
  export type PanelDirection =
    | 'left'
    | 'right'
    | 'bottom'
    | 'top'
    | 'before-tab'
    | 'after-tab'
    | 'maximize'
    | 'move'
    | 'active'
    | 'update';
  interface PanelLayout {
    type: 'panel';
    direction?: PanelDirection;
    /** If undefined, it will add in the `direction` relative to the previously added tab. */
    targetTabId?: string;
  }
  export type Layout = TabLayout | FloatLayout | PanelLayout;
  /** Event emitted when webViews are added */
  export type AddWebViewEvent = {
    webView: WebViewProps;
    layout: Layout;
  };
}
declare module 'shared/services/web-view.service' {
  import { AddWebViewEvent, Layout, WebViewContents } from 'shared/data/web-view.model';
  /** Event that emits with webView info when a webView is added */
  export const onDidAddWebView: import('shared/models/papi-event.model').PapiEvent<AddWebViewEvent>;
  /**
   * Adds a WebView and runs all event handlers who are listening to this event
   * @param webView full html document to set as the webview iframe contents. Can be shortened to just a string
   * @returns promise that resolves nothing if we successfully handled the webView
   */
  export const addWebView: (webView: WebViewContents, layout?: Layout) => Promise<void>;
  /** Sets up the WebViewService. Runs only once */
  export const initialize: () => Promise<void>;
  /** All the exports in this service that are to be exposed on the PAPI */
  export const papiWebViewService: {
    onDidAddWebView: import('shared/models/papi-event.model').PapiEvent<AddWebViewEvent>;
    addWebView: (webView: WebViewContents, layout?: Layout) => Promise<void>;
    initialize: () => Promise<void>;
  };
}
declare module 'shared/services/internet.service' {
  const internetService: {
    fetch: typeof fetch;
  };
  export default internetService;
}
declare module 'shared/utils/async-variable' {
  /**
   * This class provides a convenient way for one task to wait on a variable that another task sets.
   */
  export default class AsyncVariable<T> {
    private readonly variableName;
    private readonly promiseToValue;
    private resolver;
    private rejecter;
    /**
     * Creates an instance of the class
     * @param variableName name to use when logging about this variable
     * @param rejectIfNotSettledWithinMS milliseconds to wait before verifying if the promise was
     * settled (resolved or rejected); will reject if it has not settled by that time.  Use -1 if you
     * do not want a timeout at all.
     */
    constructor(variableName: string, rejectIfNotSettledWithinMS?: number);
    /**
     * Get this variable's promise to a value. This always returns the same promise even after the
     * value has been resolved or rejected.
     * @returns the promise for the value to be set
     */
    get promise(): Promise<T>;
    /**
     * A simple way to see if this variable's promise was resolved or rejected already
     * @returns whether the variable was already resolved or rejected
     */
    get hasSettled(): boolean;
    /**
     * Resolve this variable's promise to the given value
     * @param value this variable's promise will resolve to this value
     * @param throwIfAlreadySettled determines whether to throw if the variable was already resolved or rejected
     */
    resolveToValue(value: T, throwIfAlreadySettled?: boolean): void;
    /**
     * Reject this variable's promise for the value with the given reason
     * @param reason this variable's promise will be rejected with this reason
     * @param throwIfAlreadySettled determines whether to throw if the variable was already resolved or rejected
     */
    rejectWithReason(reason: string, throwIfAlreadySettled?: boolean): void;
    /**
     * Prevent any further updates to this variable
     */
    private complete;
  }
}
declare module 'shared/models/disposal.model' {
  import { PapiEvent } from 'shared/models/papi-event.model';
  import { UnsubscriberAsync } from 'shared/utils/papi-util';
  /** Require a `dispose` function */
  export interface Dispose {
    /** Release resources and notify dependent services when tearing down an object */
    dispose: UnsubscriberAsync;
  }
  /** Require an `onDidDispose` event */
  export interface OnDidDispose {
    /** Event that emits when `dispose` is called on an object */
    onDidDispose: PapiEvent<void>;
  }
  /** Indicates than an object cannot have an `onDidDispose` event.
   *  Also allows an object to include a `dispose` function. */
  export interface CannotHaveOnDidDispose {
    /** Release resources and notify dependent services when tearing down an object */
    dispose?: UnsubscriberAsync;
    /** Event that emits when `dispose` is called on an object */
    onDidDispose?: undefined;
  }
  /** Allow onDidDispose to exist on the type if it was previously disallowed by CannotHaveOnDidDispose */
  export type CanHaveOnDidDispose<T extends CannotHaveOnDidDispose> = Omit<T, 'onDidDispose'>;
}
declare module 'shared/services/network-object.service' {
  import {
    NetworkObject,
    DisposableNetworkObject,
    NetworkableObject,
    LocalObjectToProxyCreator,
  } from 'shared/models/network-object.model';
  /**
   * Network objects are distributed objects within PAPI for TS/JS objects.
   * @see https://en.wikipedia.org/wiki/Distributed_object
   *
   * Objects registered via {@link networkObjectService.set} are retrievable using {@link networkObjectService.get}.
   *
   * Function calls made on network objects retrieved via {@link networkObjectService.get} are proxied and
   * sent to the original objects registered via {@link networkObjectService.set}.
   *
   * Functions on a network object will be called asynchronously by other processes regardless of
   * whether the functions are synchronous or asynchronous, so it is best to make them all
   * asynchronous. All shared functions' arguments and return values must be serializable to be
   * called across processes.
   *
   * When a service registers an object via {@link networkObjectService.set}, it is the responsibility of
   * that service, and only that service, to call `dispose` on that object when it is no longer
   * intended to be shared with other services.
   *
   * When an object is disposed by calling `dispose`, all functions registered with the `onDidDispose`
   * event handler will be called. After an object is disposed, calls to its functions will no longer
   * be proxied to the original object.
   */
  const networkObjectService: {
    initialize: () => Promise<void>;
    hasKnown: (id: string) => boolean;
    get: <T extends object>(
      id: string,
      createLocalObjectToProxy?: LocalObjectToProxyCreator<T> | undefined,
    ) => Promise<NetworkObject<T> | undefined>;
    set: <T_1 extends NetworkableObject<object>>(
      id: string,
      objectToShare: T_1,
    ) => Promise<DisposableNetworkObject<T_1>>;
  };
  export default networkObjectService;
}
declare module 'shared/models/network-object.model' {
  import {
    Dispose,
    OnDidDispose,
    CannotHaveOnDidDispose,
    CanHaveOnDidDispose,
  } from 'shared/models/disposal.model';
  /**
   * An object of this type is returned from {@link networkObjectService.get}.
   *
   * Override the NetworkableObject type's force-undefined onDidDispose to NetworkObject's
   * onDidDispose type because it will have an onDidDispose added.
   *
   * @see networkObjectService
   */
  export type NetworkObject<T extends NetworkableObject> = CanHaveOnDidDispose<T> & OnDidDispose;
  /**
   * An object of this type is returned from {@link networkObjectService.set}.
   *
   * @see networkObjectService
   */
  export type DisposableNetworkObject<T extends NetworkableObject> = NetworkObject<T> & Dispose;
  /**
   * An object of this type is passed into {@link networkObjectService.set}.
   *
   * @see networkObjectService
   */
  export type NetworkableObject<T = object> = T & CannotHaveOnDidDispose;
  /**
   * If a network object with the provided ID exists remotely but has not been set up to use inside
   * this process, this function is run in {@link networkObjectService.get}, and the returned object is used
   * as a base on which to set up a NetworkObject for use on this process. All properties that are
   * exposed in the base object will be used as-is, and all other properties will be assumed to exist
   * on the remote network object.
   *
   * @see networkObjectService
   *
   * @param id ID of the network object to get
   *
   * @param networkObjectContainer Holds a reference to the NetworkObject that will be setup within
   * {@link networkObjectService.get}. It is passed in to allow the return value to call functions on
   * the NetworkObject.
   * NOTE: networkObjectContainer.contents does not point to a real NetworkObject while this function
   * is running. The real reference is assigned later, but before the NetworkObject will be used. The
   * return value should always reference the NetworkObject as `networkObjectContainer.contents` to
   * avoid acting upon an undefined NetworkObject.
   *
   * @returns the local object to proxy into a network object.
   *
   * Note: This function should return Partial<T>. For some reason, TypeScript can't infer the type
   * (probably has to do with that it's a wrapped and layered type). Functions that implement this
   * type should return Partial<T>
   */
  export type LocalObjectToProxyCreator<T extends NetworkableObject> = (
    id: string,
    networkObjectPromise: Promise<NetworkObject<T>>,
  ) => Partial<NetworkableObject>;
}
declare module 'shared/models/data-provider.model' {
  import { UnsubscriberAsync } from 'shared/utils/papi-util';
  import { PapiEventHandler } from 'shared/models/papi-event.model';
  import { NetworkableObject } from 'shared/models/network-object.model';
  /** Various options to adjust how the data provider subscriber emits updates */
  export type DataProviderSubscriberOptions = {
    /**
     * Whether to immediately retrieve the data for this subscriber and run the callback as soon as possible.
     *
     * This allows a subscriber to simply subscribe and provide a callback instead of subscribing, running `get`,
     * and managing the race condition of an event coming in to update the data and the initial `get` coming back in.
     * @default true
     */
    retrieveDataImmediately?: boolean;
    /**
     * Under which conditions to run the callback when we receive updates to the data.
     *  - `'deeply-equal'` - only run the update callback when the data at this selector has changed.
     *
     *    For example, suppose your selector is targeting John 3:5, and the data provider updates its data for Luke 5:3. Your data
     *    at John 3:5 does not change, and your callback will not run.
     *  - `'all'` - run the update callback every time the data has been updated whether or not the data
     *    at this selector has changed.
     *
     *    For example, suppose your selector is targeting John 3:5, and the data provider updates its data for Luke 5:3. Your data
     *    at John 3:5 does not change, but your callback will run again with the same data anyway.
     *
     * @default 'deeply-equal'
     */
    whichUpdates?: 'deeply-equal' | 'all';
  };
  /**
   * Information that papi uses to interpret whether to send out updates on a data provider when the engine
   * runs `set<data_type>` or `notifyUpdate<data_type>`.
   *  - `'*'` - update subscriptions for all data types on this data provider
   *  - `string` name of data type - update subscriptions for this data type
   *  - `string[]` names of data types - update subscriptions for the data types in the array
   *  - `true` (or other truthy values other than strings and arrays) - update subscriptions for this data type
   *  - `false` (or falsy) - do not update subscriptions
   */
  export type DataProviderUpdateInstructions<TDataTypes extends DataProviderDataTypes> =
    | '*'
    | DataTypeNames<TDataTypes>
    | DataTypeNames<TDataTypes>[]
    | boolean;
  /**
   * Set a subset of data according to the selector.
   *
   * Note: if a data provider engine does not provide `set` (possibly indicating it is read-only),
   * this will throw an exception.
   * @param selector tells the provider what subset of data is being set
   * @param data the data that determines what to set at the selector
   * @returns true if successfully set (will send updates), false otherwise (will not send updates)
   */
  export type DataProviderSetter<
    TDataTypes extends DataProviderDataTypes,
    DataType extends keyof TDataTypes,
  > = (
    selector: TDataTypes[DataType]['selector'],
    data: TDataTypes[DataType]['setData'],
  ) => Promise<DataProviderUpdateInstructions<TDataTypes>>;
  /**
   * Get a subset of data from the provider according to the selector.
   *
   * Note: This is good for retrieving data from a provider once. If you want to keep the data up-to-date,
   * use `subscribe` instead, which can immediately give you the data and keep it up-to-date.
   * @param selector tells the provider what subset of data to get
   * @returns the subset of data represented by the selector
   */
  export type DataProviderGetter<TDataType extends DataProviderDataType> = (
    selector: TDataType['selector'],
  ) => Promise<TDataType['getData']>;
  /**
     * Subscribe to receive updates relevant to the provided selector from this data provider for a specific data type.
     *
     * Note: By default, this `subscribe<data_type>` function automatically retrieves the current state of the data
     * and runs the provided callback as soon as possible. That way, if you want to keep your data up-to-date,
     * you do not also have to run `get<data_type>`. You can turn this functionality off in the `options` parameter.
    
     * @param selector tells the provider what data this listener is listening for
     * @param callback function to run with the updated data for this selector
     * @param options various options to adjust how the subscriber emits updates
     * @returns unsubscriber to stop listening for updates
     */
  export type DataProviderSubscriber<TDataType extends DataProviderDataType> = (
    selector: TDataType['selector'],
    callback: PapiEventHandler<TDataType['getData']>,
    options?: DataProviderSubscriberOptions,
  ) => Promise<UnsubscriberAsync>;
  /**
   * A helper type describing the types associated with a data provider's methods for a specific data
   * type it handles.
   *
   * @type `TSelector` - the type of selector used to get some data from this provider at this data type.
   *  A selector is an object a caller provides to the data provider to tell the provider what subset of data it wants at this data type.
   * @type `TGetData` - the type of data provided by this data provider when you run `get<data_type>` based on a provided selector
   * @type `TSetData` - the type of data ingested by this data provider when you run `set<data_type>` based on a provided selector
   */
  export type DataProviderDataType<
    TSelector = unknown,
    TGetData = TSelector,
    TSetData = TGetData,
  > = {
    /**
     * The type of selector used to get some data from this provider at this data type.
     * A selector is an object a caller provides to the data provider to tell the provider what subset
     * of data it wants at this data type.
     */
    selector: TSelector;
    /**
     * The type of data provided by this data provider when you run `get<data_type>` based on a
     * provided selector
     */
    getData: TGetData;
    /**
     * The type of data ingested by this data provider when you run `set<data_type>` based on a provided selector
     */
    setData: TSetData;
  };
  /**
   * A helper type describing all the data types a data provider handles. Each property on this type
   * (consisting of a DataProviderDataType, which describes the types that correspond to that data type)
   * describes a data type that the data provider handles. The data provider has a `set<data_type>`,
   * `get<data_type>`, and `subscribe<data_type>` for each property (aka data type) listed in this type.
   *
   * @example A data provider that handles greeting strings and age numbers could have a
   * DataProviderDataTypes that looks like the following:
   * ```typescript
   * {
   *   Greeting: DataProviderDataType<string, string | undefined, string>;
   *   Age: DataProviderDataType<string, number | undefined, number>;
   *   All: DataProviderDataType<undefined, AllGreetingsData, never>;
   * }
   * ```
   */
  export type DataProviderDataTypes = {
    [dataType: string]: DataProviderDataType;
  };
  /**
   * Names of data types in a DataProviderDataTypes type. Indicates the data types that a data provider
   * can handle (so it will have methods with these names like `set<data_type>`)
   *
   * @see DataProviderDataTypes for more information
   */
  export type DataTypeNames<TDataTypes extends DataProviderDataTypes = DataProviderDataTypes> =
    keyof TDataTypes & string;
  /**
   * Set of all `set<data_type>` methods that a data provider provides according to its data types.
   *
   * @see DataProviderSetter for more information
   */
  export type DataProviderSetters<TDataTypes extends DataProviderDataTypes> = {
    [DataType in keyof TDataTypes as `set${DataType & string}`]: DataProviderSetter<
      TDataTypes,
      DataType
    >;
  };
  /**
   * Set of all `get<data_type>` methods that a data provider provides according to its data types.
   *
   * @see DataProviderGetter for more information
   */
  export type DataProviderGetters<TDataTypes extends DataProviderDataTypes> = {
    [DataType in keyof TDataTypes as `get${DataType & string}`]: DataProviderGetter<
      TDataTypes[DataType]
    >;
  };
  /**
   * Set of all `subscribe<data_type>` methods that a data provider provides according to its data types.
   *
   * @see DataProviderSubscriber for more information
   */
  export type DataProviderSubscribers<TDataTypes extends DataProviderDataTypes> = {
    [DataType in keyof TDataTypes as `subscribe${DataType & string}`]: DataProviderSubscriber<
      TDataTypes[DataType]
    >;
  };
  /**
   * An internal object created locally when someone runs dataProviderService.registerEngine.
   * This object layers over the data provider engine and runs its methods along with other methods.
   * This object is transformed into an IDataProvider by networkObjectService.set.
   *
   * @see IDataProvider
   */
  type DataProviderInternal<TDataTypes extends DataProviderDataTypes = DataProviderDataTypes> =
    NetworkableObject<
      DataProviderSetters<TDataTypes> &
        DataProviderGetters<TDataTypes> &
        DataProviderSubscribers<TDataTypes>
    >;
  /**
   * Get the data type for a data provider function based on its name
   * @param fnName name of data provider function e.g. `getVerse`
   * @returns data type for that data provider function e.g. `Verse`
   */
  export function getDataProviderDataTypeFromFunctionName<
    TDataTypes extends DataProviderDataTypes = DataProviderDataTypes,
  >(fnName: string): DataTypeNames<TDataTypes>;
  export default DataProviderInternal;
}
declare module 'shared/models/data-provider.interface' {
  import DataProviderInternal, { DataProviderDataTypes } from 'shared/models/data-provider.model';
  import { DisposableNetworkObject, NetworkObject } from 'shared/models/network-object.model';
  /**
   * An object on the papi that manages data and has methods for interacting with that data.
   * Created by the papi and layers over an IDataProviderEngine provided by an extension.
   * Returned from getting a data provider with dataProviderService.get.
   *
   * Note: each `set<data_type>` method has a corresponding `get<data_type>` and `subscribe<data_type>` method.
   */
  type IDataProvider<TDataTypes extends DataProviderDataTypes = DataProviderDataTypes> =
    NetworkObject<DataProviderInternal<TDataTypes>>;
  export default IDataProvider;
  /**
   * A data provider that has control over disposing of it with dispose.
   * Returned from registering a data provider (only the service that set it up should dispose of it)
   * with dataProviderService.registerEngine
   *
   * @see IDataProvider
   */
  export type IDisposableDataProvider<
    TDataTypes extends DataProviderDataTypes = DataProviderDataTypes,
  > = DisposableNetworkObject<Omit<IDataProvider<TDataTypes>, 'dispose'>>;
}
declare module 'shared/models/data-provider-engine.model' {
  import {
    DataProviderDataTypes,
    DataProviderGetters,
    DataProviderUpdateInstructions,
    DataProviderSetters,
    DataTypeNames,
  } from 'shared/models/data-provider.model';
  import { NetworkableObject } from 'shared/models/network-object.model';
  /**
   * Method to run to send clients updates for a specific data type outside of the `set<data_type>` method.
   * papi overwrites this function on the DataProviderEngine itself to emit an update after running the defined `notifyUpdate<data_type>` method in the DataProviderEngine.
   *
   * @param updateInstructions you can pass in update instructions if you want. If you want to match default
   * behavior, you should return this parameter directly or `true` if this parameter is undefined.
   *
   * WARNING: Never run this in the `get<data_type>` method! It will create a destructive infinite loop.
   *
   * @returns information that papi uses to interpret whether to send out updates. Defaults to `true`
   * if parameter `updateInstructions` is undefined. Otherwise returns `updateInstructions`.
   *
   * @example A `notifyUpdate<data_type>` function for the Verse data type that mimics default
   * functionality follows:
   * ```typescript
   * notifyUpdateVerse(updateInstructions) {
   *   return updateInstructions === undefined ? true : updateInstructions;
   * }
   * ```
   *
   * Note: This function's return is treated the same as the return from `set<data_type>`
   *
   * @see DataProviderUpdateInstructions for more info on what to return
   */
  export type DataProviderEngineNotifyUpdate<TDataTypes extends DataProviderDataTypes> = (
    updateInstructions?: DataProviderUpdateInstructions<TDataTypes>,
  ) => DataProviderUpdateInstructions<TDataTypes> | undefined;
  /**
   * Set of all `notifyUpdate<data_type>` methods available for a data provider engine to run.
   *
   * Note: papi only overwrites the `notifyUpdate<data_type>` functions that have a corresponding
   * `set<data_type>` function defined. Others will not send updates.
   *
   * @see DataProviderEngineNotifyUpdate for more information.
   */
  export type DataProviderEngineNotifyUpdates<TDataTypes extends DataProviderDataTypes> = Record<
    `notifyUpdate${DataTypeNames<TDataTypes>}`,
    DataProviderEngineNotifyUpdate<TDataTypes>
  >;
  /**
   * The object to register with the DataProviderService to create a data provider.
   * The DataProviderService creates an IDataProvider on the papi that layers over this engine, providing special functionality
   *
   * @type TDataTypes - the data types that this data provider engine serves. For each data type defined,
   * the engine must have corresponding `get<data_type>` and `set<data_type> function` functions. It may also
   * have a `notifyUpdate<data_type>` function for each data type, but it is not necessary to write one -
   * they are automatically provided (However, TypeScript does not understand this, so it may be best
   * to provide one if you use it just so you do not have type errors).
   * @see DataProviderDataTypes for more information
   */
  type IDataProviderEngine<TDataTypes extends DataProviderDataTypes = DataProviderDataTypes> =
    NetworkableObject &
      /**
       * Set of all `set<data_type>` methods that a data provider engine must provide according to its data types.
       * papi overwrites this function on the DataProviderEngine itself to emit an update after running the defined `set<data_type>` method in the DataProviderEngine.
       *
       * Note: papi requires that each `set<data_type>` method has a corresponding `get<data_type>` method.
       *
       * Note: to make a data type read-only, you can always return false or throw from `set<data_type>`.
       *
       * WARNING: Do not run this recursively in its own `set<data_type>` method! It will create as many updates as you run `set<data_type>` methods.
       *
       * @see DataProviderSetter for more information
       */
      DataProviderSetters<TDataTypes> &
      /**
       * Set of all `get<data_type>` methods that a data provider engine must provide according to its data types.
       * Run by the data provider on `get<data_type>`
       *
       * Note: papi requires that each `set<data_type>` method has a corresponding `get<data_type>` method.
       *
       * @see DataProviderGetter for more information
       */
      DataProviderGetters<TDataTypes> &
      Partial<DataProviderEngineNotifyUpdates<TDataTypes>>;
  export default IDataProviderEngine;
}
declare module 'shared/services/data-provider.service' {
  /**
   * Handles registering data providers and serving data around the papi.
   * Exposed on the papi.
   */
  import IDataProvider, { IDisposableDataProvider } from 'shared/models/data-provider.interface';
  import { DataProviderDataTypes } from 'shared/models/data-provider.model';
  import IDataProviderEngine from 'shared/models/data-provider-engine.model';
  /** Indicate if we are aware of an existing data provider with the given name. If a data provider
   *  with the given name is someone else on the network, this function won't tell you about it
   *  unless something else in the existing process is subscribed to it.
   */
  function hasKnown(providerName: string): boolean;
  /**
   * Creates a data provider to be shared on the network layering over the provided data provider engine.
   * @param providerName name this data provider should be called on the network
   * @param dataProviderEngine the object to layer over with a new data provider object
   *
   * WARNING: registering a dataProviderEngine mutates the provided object.
   * Its `notifyUpdate` and `set` methods are layered over to facilitate data provider subscriptions.
   * @returns information about the data provider including control over disposing of it.
   *  Note that this data provider is a new object distinct from the data provider engine passed in.
   * @type `TSelector` - the type of selector used to get some data from this provider.
   *  A selector is an object a caller provides to the data provider to tell the provider what subset of data it wants.
   *  Note: A selector must be stringifiable.
   * @type `TData` - the type of data provided by this data provider based on a provided selector
   */
  function registerEngine<TDataTypes extends DataProviderDataTypes>(
    providerName: string,
    dataProviderEngine: IDataProviderEngine<TDataTypes>,
  ): Promise<IDisposableDataProvider<TDataTypes>>;
  /**
   * Get a data provider that has previously been set up
   * @param providerName Name of the desired data provider
   * @returns The data provider with the given name if one exists, undefined otherwise
   */
  function get<T extends IDataProvider<any>>(providerName: string): Promise<T | undefined>;
  const dataProviderService: {
    hasKnown: typeof hasKnown;
    registerEngine: typeof registerEngine;
    get: typeof get;
  };
  export default dataProviderService;
}
declare module 'shared/data/file-system.model' {
  /**
   * Types to use with file system operations
   */
  /**
   * Represents a path in file system or other.
   * Has a scheme followed by :// followed by a relative path.
   * If no scheme is provided, the app scheme is used.
   * Available schemes are as follows:
   *  - app:// - goes to the app's data directory (platform-dependent)
   *  - resources:// - goes to the resources directory installed in the app
   */
  export type Uri = string;
}
declare module 'node/utils/util' {
  import { Uri } from 'shared/data/file-system.model';
  export function resolveHtmlPath(htmlFileName: string): string;
  /**
   * Gets the platform-specific user appdata folder for this application
   * Thanks to Luke at https://stackoverflow.com/a/26227660
   */
  export const getAppDir: import('memoize-one').MemoizedFn<() => string>;
  /**
   * Resolves the uri to a path
   * @param uri the uri to resolve
   * @returns real path to the uri supplied
   */
  export function getPathFromUri(uri: Uri): string;
  /**
   * Combines the uri passed in with the paths passed in to make one uri
   * @param uri uri to start from
   * @param paths paths to combine into the uri
   * @returns one uri that combines the uri and the paths in left-to-right order
   */
  export function joinUriPaths(uri: Uri, ...paths: string[]): Uri;
}
declare module 'node/services/node-file-system.service' {
  import { Uri } from 'shared/data/file-system.model';
  /**
   * Reads a text file asynchronously
   * @param uri Uri of file
   * @returns promise that resolves to the contents of the file
   */
  export function readFileText(uri: Uri): Promise<string>;
  /**
   * Reads a binary file asynchronously
   * @param uri Uri of file
   * @returns promise that resolves to the contents of the file
   */
  export function readFileBinary(uri: Uri): Promise<Buffer>;
  /**
   * Writes the string to a file asynchronously
   * @param uri Uri of file
   * @param fileContents string to write into the file
   * @returns promise that resolves after writing the file
   */
  export function writeFileText(uri: Uri, fileContents: string): Promise<void>;
  export function deleteFile(uri: Uri): Promise<void>;
  /** Type of file system item in a directory */
  export enum EntryType {
    File = 'file',
    Directory = 'directory',
    Unknown = 'unknown',
  }
  /** All entries in a directory, mapped from entry type to array of uris for the entries */
  export type DirectoryEntries = Readonly<{
    [entryType in EntryType]: Uri[];
  }>;
  /**
   * Reads a directory and returns lists of entries in the directory by entry type
   * @param uri uri of directory
   * @returns map of entry type to list of uris for each entry in the directory with that type
   */
  export function readDir(uri: Uri): Promise<DirectoryEntries>;
}
declare module 'node/utils/crypto-util' {
  export function createUuid(): string;
  /**
   * Create a cryptographically secure nonce that is at least 128 bits long
   * See nonce spec at https://w3c.github.io/webappsec-csp/#security-nonces
   *
   * @param encoding: "base64url" (HTML safe, shorter string) or "hex" (longer string)
   * From https://base64.guru/standards/base64url, the purpose of this encoding is
   * "the ability to use the encoding result as filename or URL address"
   * @param numberOfBytes: number of bytes the resulting nonce should contain
   * @returns cryptographically secure, pseudo-randomly generated value encoded as a string
   */
  export function createNonce(encoding: 'base64url' | 'hex', numberOfBytes?: number): string;
}
declare module 'node/models/execution-token.model' {
  /** For now this is just for extensions, but maybe we will want to expand this in the future */
  export type ExecutionTokenType = 'extension';
  /** Execution tokens can be passed into API calls to provide context about their identity */
  export class ExecutionToken {
    readonly type: ExecutionTokenType;
    readonly name: string;
    readonly nonce: string;
    constructor(tokenType: ExecutionTokenType, name: string);
    getHash(): string;
  }
}
declare module 'node/services/execution-token.service' {
  import { ExecutionToken } from 'node/models/execution-token.model';
  /** This should be called when extensions are being loaded
   *  @param extensionName Name of the extension to register
   *  @returns Token that can be passed to `tokenIsValid` to authenticate or authorize API callers.
   *  It is important that the token is not shared to avoid impersonation of API callers.
   */
  function registerExtension(extensionName: string): ExecutionToken;
  /** Remove a registered token.  Note that a hash of a token is what is needed to unregister, not
   *  the full token itself (notably not the nonce), so something can be delegated the ability to
   *  unregister a token without having been given the full token itself.
   *  @param extensionName Name of the extension that was originally registered
   *  @param tokenHash Value of `getHash()` of the token that was originally registered.
   *  @returns `true` if the token was successfully unregistered, `false` otherwise
   */
  function unregisterExtension(extensionName: string, tokenHash: string): boolean;
  /** This should only be needed by services that need to contextualize the response for the caller
   *  @param executionToken Token that was previously registered.
   *  @returns `true` if the token matches a token that was previous registered, `false` otherwise.
   */
  function tokenIsValid(executionToken: ExecutionToken): boolean;
  const executionTokenService: {
    registerExtension: typeof registerExtension;
    unregisterExtension: typeof unregisterExtension;
    tokenIsValid: typeof tokenIsValid;
  };
  export default executionTokenService;
}
declare module 'extension-host/services/extension-storage.service' {
  import { ExecutionToken } from 'node/models/execution-token.model';
  import { Buffer } from 'buffer';
  /** This is only intended to be called by the extension service.
   *  This service cannot call into the extension service or it causes a circular dependency.
   */
  export function setExtensionUris(urisPerExtension: Map<string, string>): void;
  /** Return a path to the specified file within the extension's installation directory */
  export function buildExtensionPathFromName(extensionName: string, fileName: string): string;
  /** Read a text file from the the extension's installation directory
   *  @param token ExecutionToken provided to the extension when `activate()` was called
   *  @param fileName Name of the file to be read
   *  @returns Promise for a string with the contents of the file
   */
  function readTextFileFromInstallDirectory(
    token: ExecutionToken,
    fileName: string,
  ): Promise<string>;
  /** Read a binary file from the the extension's installation directory
   *  @param token ExecutionToken provided to the extension when `activate()` was called
   *  @param fileName Name of the file to be read
   *  @returns Promise for a Buffer with the contents of the file
   */
  function readBinaryFileFromInstallDirectory(
    token: ExecutionToken,
    fileName: string,
  ): Promise<Buffer>;
  /** Read data specific to the user (as identified by the OS) and extension (as identified by
   *  the ExecutionToken)
   *  @param token ExecutionToken provided to the extension when `activate()` was called
   *  @param key Unique identifier of the data
   *  @returns Promise for a string containing the data
   */
  function readUserData(token: ExecutionToken, key: string): Promise<string>;
  /** Write data specific to the user (as identified by the OS) and extension (as identified by
   *  the ExecutionToken)
   *  @param token ExecutionToken provided to the extension when `activate()` was called
   *  @param key Unique identifier of the data
   *  @param data Data to be written
   *  @returns Promise that will resolve if the data is written successfully
   */
  function writeUserData(token: ExecutionToken, key: string, data: string): Promise<void>;
  /** Delete data previously written that is specific to the user (as identified by the OS)
   *  and extension (as identified by the ExecutionToken)
   *  @param token ExecutionToken provided to the extension when `activate()` was called
   *  @param key Unique identifier of the data
   *  @returns Promise that will resolve if the data is deleted successfully
   */
  function deleteUserData(token: ExecutionToken, key: string): Promise<void>;
  /** This service provides extensions in the extension host the ability to read/write data
   *  based on the extension identity and current user (as identified by the OS). This service will
   *  not work within the renderer.
   */
  const extensionStorageService: {
    readTextFileFromInstallDirectory: typeof readTextFileFromInstallDirectory;
    readBinaryFileFromInstallDirectory: typeof readBinaryFileFromInstallDirectory;
    readUserData: typeof readUserData;
    writeUserData: typeof writeUserData;
    deleteUserData: typeof deleteUserData;
  };
  export default extensionStorageService;
  export type ExtensionStorageService = typeof extensionStorageService;
}
declare module 'renderer/components/papi-components/button.component' {
  import { MouseEventHandler, PropsWithChildren } from 'react';
  import 'renderer/components/papi-components/button.component.css';
  export type ButtonProps = PropsWithChildren<{
    /**
     * Enabled status of button
     * @default false
     */
    isDisabled?: boolean;
    /**
     * Additional css classes to help with unique styling of the button
     */
    className?: string;
    /**
     * Optional click handler
     */
    onClick?: MouseEventHandler<HTMLButtonElement>;
    /**
     * Optional context menu handler
     */
    onContextMenu?: MouseEventHandler<HTMLButtonElement>;
  }>;
  /**
   * Button a user can click to do something
   *
   * Thanks to MUI for heavy inspiration and documentation
   * https://mui.com/material-ui/getting-started/overview/
   */
  function Button({
    isDisabled,
    className,
    onClick,
    onContextMenu,
    children,
  }: ButtonProps): JSX.Element;
  export default Button;
}
declare module 'renderer/components/papi-components/combo-box.component' {
  import { AutocompleteChangeDetails, AutocompleteChangeReason } from '@mui/material';
  import { FocusEventHandler, SyntheticEvent } from 'react';
  import 'renderer/components/papi-components/combo-box.component.css';
  export type ComboBoxChangeDetails<T = string> = AutocompleteChangeDetails<T>;
  export type ComboBoxChangeReason = AutocompleteChangeReason;
  export type ComboBoxProps = {
    /**
     * Text label title for combobox
     */
    title?: string;
    /**
     * If `true`, the component is disabled.
     * @default false
     */
    isDisabled?: boolean;
    /**
     * If `true`, the component can be cleared, and will have a button to do so
     * @default true
     */
    isClearable?: boolean;
    /**
     * True when (input related to) switch is erroneous
     * @default false
     */
    hasError?: boolean;
    /**
     * If `true`, the input will take up the full width of its container.
     * @default false
     */
    isFullWidth?: boolean;
    /**
     * Width of the combobox in pixels. Setting this prop overrides the `isFullWidth` prop
     */
    width?: number;
    /**
     * List of available options for the dropdown menu
     */
    options?: readonly (
      | string
      | {
          label: string;
        }
    )[];
    /**
     * Additional css classes to help with unique styling of the combo box
     */
    className?: string;
    /**
     * The selected value that the combo box currently holds
     */
    value?: string;
    /**
     * Triggers when content of textfield is changed
     */
    onChange?: (
      event: SyntheticEvent<Element, Event>,
      value: unknown,
      reason?: ComboBoxChangeReason,
      details?: ComboBoxChangeDetails<unknown> | undefined,
    ) => void;
    /**
     * Triggers when textfield gets focus
     */
    onFocus?: FocusEventHandler<HTMLDivElement>;
    /**
     * Triggers when textfield loses focus
     */
    onBlur?: FocusEventHandler<HTMLDivElement>;
  };
  /**
   * Dropdown selector displaying various options from which to choose
   *
   * Thanks to MUI for heavy inspiration and documentation
   * https://mui.com/material-ui/getting-started/overview/
   */
  function ComboBox({
    title,
    isDisabled,
    isClearable,
    hasError,
    isFullWidth,
    width,
    options,
    className,
    value,
    onChange,
    onFocus,
    onBlur,
  }: ComboBoxProps): JSX.Element;
  export default ComboBox;
}
declare module 'renderer/components/papi-components/slider.component' {
  import { SyntheticEvent } from 'react';
  import 'renderer/components/papi-components/slider.component.css';
  export type SliderProps = {
    /**
     * If `true`, the component is disabled.
     * @default false
     */
    isDisabled?: boolean;
    /**
     * The component orientation.
     * @default 'horizontal'
     */
    orientation?: 'horizontal' | 'vertical';
    /**
     * The minimum allowed value of the slider.
     * Should not be equal to max.
     * @default 0
     */
    min?: number;
    /**
     * The maximum allowed value of the slider.
     * Should not be equal to min.
     * @default 100
     */
    max?: number;
    /**
     * The granularity with which the slider can step through values. (A "discrete" slider.)
     * The `min` prop serves as the origin for the valid values.
     * We recommend (max - min) to be evenly divisible by the step.
     * @default 1
     */
    step?: number;
    /**
     * Marks indicate predetermined values to which the user can move the slider.
     * If `true` the marks are spaced according the value of the `step` prop.
     * @default false
     */
    showMarks?: boolean;
    /**
     * The default value. Use when the component is not controlled.
     */
    defaultValue?: number;
    /**
     * Controls when the value label is displayed:
     *
     * - `auto` the value label will display when the thumb is hovered or focused.
     * - `on` will display persistently.
     * - `off` will never display.
     * @default 'off'
     */
    valueLabelDisplay?: 'on' | 'auto' | 'off';
    /**
     * Additional css classes to help with unique styling of the button
     */
    className?: string;
    /**
     * Callback function that is fired when the slider's value changed.
     * @param event The event source of the callback. You can pull out the new value by accessing event.target.value (any).
     * Warning: This is a generic event not a change event.
     * @param value The new value.
     * @param activeThumb Index of the currently moved thumb.
     */
    onChange?: (event: Event, value: number | number[], activeThumb: number) => void;
    /**
     * Callback function that is fired when the mouseup is triggered.
     * @param event The event source of the callback. Warning: This is a generic event not a change event.
     * @param value The new value.
     */
    onChangeCommitted?: (
      event: Event | SyntheticEvent<Element, Event>,
      value: number | number[],
    ) => void;
  };
  /**
   * Slider that allows selecting a value from a range
   *
   * Thanks to MUI for heavy inspiration and documentation
   * https://mui.com/material-ui/getting-started/overview/
   */
  function Slider({
    isDisabled,
    orientation,
    min,
    max,
    step,
    showMarks,
    defaultValue,
    valueLabelDisplay,
    className,
    onChange,
    onChangeCommitted,
  }: SliderProps): JSX.Element;
  export default Slider;
}
declare module 'renderer/components/papi-components/switch.component' {
  import { ChangeEvent } from 'react';
  import 'renderer/components/papi-components/switch.component.css';
  export type SwitchProps = {
    /**
     * If `true`, the component is checked.
     */
    isChecked?: boolean;
    /**
     * Enabled status of switch
     * @default false
     */
    isDisabled?: boolean;
    /**
     * True when (input related to) switch is erroneous
     * @default false
     */
    hasError?: boolean;
    /**
     * Additional css classes to help with unique styling of the switch
     */
    className?: string;
    /**
     * Callback fired when the state is changed.
     * @param event The event source of the callback. You can pull out the new value by accessing event.target.value (string).
     * You can pull out the new checked state by accessing event.target.checked (boolean).
     */
    onChange?: (event: ChangeEvent<HTMLInputElement>) => void;
  };
  /**
   * Switch to toggle on and off
   *
   * Thanks to MUI for heavy inspiration and documentation
   * https://mui.com/material-ui/getting-started/overview/
   */
  function Switch({
    isChecked: checked,
    isDisabled,
    hasError,
    className,
    onChange,
  }: SwitchProps): JSX.Element;
  export default Switch;
}
declare module 'renderer/components/papi-components/text-field.component' {
  import { ChangeEventHandler, FocusEventHandler } from 'react';
  export type TextFieldProps = {
    /**
     * The variant to use.
     * @default 'outlined'
     */
    variant?: 'outlined' | 'filled';
    /**
     * If `true`, the component is disabled.
     * @default false
     */
    isDisabled?: boolean;
    /**
     * If `true`, the label is displayed in an error state.
     * @default false
     */
    hasError?: boolean;
    /**
     * If `true`, the input will take up the full width of its container.
     * @default false
     */
    isFullWidth?: boolean;
    /**
     * Text that gives the user instructions on what contents the TextField expects
     */
    helperText?: string;
    /**
     * The title of the TextField
     */
    label?: string;
    /**
     * The short hint displayed in the `input` before the user enters a value.
     */
    placeholder?: string;
    /**
     * If `true`, the label is displayed as required and the `input` element is required.
     * @default false
     */
    isRequired?: boolean;
    /**
     * Additional css classes to help with unique styling of the button
     */
    className?: string;
    /**
     * Starting value for the text field if it is not controlled
     */
    defaultValue?: unknown;
    /**
     * Value of the text field if controlled
     */
    value?: unknown;
    /**
     * Triggers when content of textfield is changed
     */
    onChange?: ChangeEventHandler<HTMLInputElement>;
    /**
     * Triggers when textfield gets focus
     */
    onFocus?: FocusEventHandler<HTMLInputElement>;
    /**
     * Triggers when textfield loses focus
     */
    onBlur?: FocusEventHandler<HTMLInputElement>;
  };
  /**
   * Text input field
   *
   * Thanks to MUI for heavy inspiration and documentation
   * https://mui.com/material-ui/getting-started/overview/
   */
  function TextField({
    variant,
    isDisabled,
    hasError,
    isFullWidth,
    helperText,
    label,
    placeholder,
    isRequired,
    className,
    defaultValue,
    value,
    onChange,
    onFocus,
    onBlur,
  }: TextFieldProps): JSX.Element;
  export default TextField;
}
declare module 'renderer/components/papi-components/index' {
  import Button from 'renderer/components/papi-components/button.component';
  import ComboBox from 'renderer/components/papi-components/combo-box.component';
  import Slider from 'renderer/components/papi-components/slider.component';
  import Switch from 'renderer/components/papi-components/switch.component';
  import TextField from 'renderer/components/papi-components/text-field.component';
  /** All React components to be exposed on the papi */
  const papiComponents: {
    Button: typeof Button;
    ComboBox: typeof ComboBox;
    Slider: typeof Slider;
    Switch: typeof Switch;
    TextField: typeof TextField;
  };
  export default papiComponents;
  export type PapiComponents = typeof papiComponents;
}
declare module 'renderer/context/papi-context/test.context' {
  const TestContext: import('react').Context<string>;
  export default TestContext;
}
declare module 'renderer/context/papi-context/index' {
  /** All React contexts to be exposed on the papi */
  const papiContext: {
    TestContext: import('react').Context<string>;
  };
  export default papiContext;
  export type PapiContext = typeof papiContext;
}
declare module 'renderer/hooks/papi-hooks/use-promise.hook' {
  /**
   * Awaits a promise and returns a loading value while the promise is unresolved
   * @param promiseFactoryCallback a function that returns the promise to await. If the promise resolves to null, the value will not change.
   * If this callback is undefined, the current value will be returned (defaultValue unless it was previously changed and preserveValue is true), and there will be no loading.
   *
   *    WARNING: MUST BE STABLE - const or wrapped in useCallback. The reference must not be updated every render
   * @param defaultValue the initial value to return while first awaiting the promise. If preserveValue is false, this value is also shown while awaiting the promise on subsequent calls.
   *
   *    WARNING: MUST BE STABLE - const or wrapped in useState, useMemo, etc. The reference must not be updated every render
   * @param preserveValue whether to leave the value as the most recent resolved promise value or set it back to defaultValue while running the promise again. Default to true
   * @returns [value, isLoading]
   *  - `value`: the current value for the promise, either the defaultValue or the resolved promise value
   *  - `isLoading`: whether the promise is waiting to be resolved
   */
  const usePromise: <T>(
    promiseFactoryCallback: (() => Promise<T | null>) | undefined,
    defaultValue: T,
    preserveValue?: boolean,
  ) => [value: T, isLoading: boolean];
  export default usePromise;
}
declare module 'renderer/hooks/papi-hooks/use-event.hook' {
  import { PapiEvent, PapiEventHandler } from 'shared/models/papi-event.model';
  /**
   * Adds an event handler to an event so the event handler runs when the event is emitted
   * @param event the event to subscribe to. Can be either a string or an Event
   *  - If event is a `string`, the network event associated with this type will automatically be used
   *  - If event is a `PapiEvent`, that event will be used
   *  - If event is undefined, the callback will not be subscribed. Useful if the event is not yet available for example
   * @param eventHandler the callback to run when the event is emitted
   *
   *    WARNING: MUST BE STABLE - const or wrapped in useCallback. The reference must not be updated every render
   */
  const useEvent: <T>(
    event: string | PapiEvent<T> | undefined,
    eventHandler: PapiEventHandler<T>,
  ) => void;
  export default useEvent;
}
declare module 'renderer/hooks/papi-hooks/use-event-async.hook' {
  import { PapiEvent, PapiEventAsync, PapiEventHandler } from 'shared/models/papi-event.model';
  /**
   * Adds an event handler to an asynchronously subscribing/unsubscribing event so the event handler runs when the event is emitted
   * @param event the asynchronously (un)subscribing event to subscribe to. Can be either a string or an Event
   *  - If event is a `string`, the network event associated with this type will automatically be used
   *  - If event is a `PapiEvent` or `PapiEventAsync`, that event will be used
   *  - If event is undefined, the callback will not be subscribed. Useful if the event is not yet available for example
   * @param eventHandler the callback to run when the event is emitted
   *
   *    WARNING: MUST BE STABLE - const or wrapped in useCallback. The reference must not be updated every render
   */
  const useEventAsync: <T>(
    event: string | PapiEvent<T> | PapiEventAsync<T> | undefined,
    eventHandler: PapiEventHandler<T>,
  ) => void;
  export default useEventAsync;
}
declare module 'renderer/hooks/papi-hooks/use-data-provider.hook' {
  import IDataProvider from 'shared/models/data-provider.interface';
  /**
   * Gets a data provider with specified provider name
   * @param dataProviderSource string name of the data provider to get OR dataProvider (result of useDataProvider if you
   * want this hook to just return the data provider again)
   * @returns undefined if the data provider has not been retrieved,
   *  data provider if it has been retrieved and is not disposed,
   *  and undefined again if the data provider is disposed
   *
   * @type `T` - the type of data provider to return. Use `IDataProvider<TDataProviderDataTypes>`,
   *  specifying your own types, or provide a custom data provider type
   */
  function useDataProvider<T extends IDataProvider<any>>(
    dataProviderSource: string | T | undefined,
  ): T | undefined;
  export default useDataProvider;
}
declare module 'renderer/hooks/papi-hooks/use-data.hook' {
  import {
    DataProviderDataType,
    DataProviderSubscriberOptions,
    DataProviderUpdateInstructions,
  } from 'shared/models/data-provider.model';
  import IDataProvider from 'shared/models/data-provider.interface';
  type UseDataHook = {
    /**
     * Special React hook that subscribes to run a callback on a data provider's data with specified
     * selector on any data type that data provider serves.
     *
     * Usage: Specify the data type on the data provider with `useData.<data_type>` and use like any other
     * React hook. For example, `useData.Verse` lets you subscribe to verses from a data provider.
     *
     * @example When subscribing to John 11:35 on the `'quick-verse.quick-verse'` data provider, we need
     * to tell the useData.Verse hook what types we are using, so we get the Verse data types from the
     * quick verse data types as follows:
     * ```typescript
     * const [verseText, setVerseText, verseTextIsLoading] = useData.Verse<QuickVerseDataTypes['Verse']>(
     *   'quick-verse.quick-verse',
     *   'John 11:35',
     *   'Verse text goes here',
     * );
     * ```
     *
     * @param dataProviderSource string name of data provider to get OR dataProvider (result of useDataProvider if you
     * want to consolidate and only get the data provider once)
     * @param selector tells the provider what data this listener is listening for
     * @param defaultValue the initial value to return while first awaiting the data
     *
     *    WARNING: MUST BE STABLE - const or wrapped in useState, useMemo, etc. The reference must not be updated every render
     * @param subscriberOptions various options to adjust how the subscriber emits updates
     *
     *    WARNING: If provided, MUST BE STABLE - const or wrapped in useState, useMemo, etc. The reference must not be updated every render
     * @returns [data, setData, isLoading]
     *  - `data`: the current value for the data from the data provider with the specified data type and selector, either the defaultValue or the resolved data
     *  - `setData`: asynchronous function to request that the data provider update the data at this data type and selector. Returns true if successful.
     *    Note that this function does not update the data. The data provider sends out an update to this subscription if it successfully updates data.
     *  - `isLoading`: whether the data with the data type and selector is awaiting retrieval from the data provider
     */
    [DataType: string]: <TDataType extends DataProviderDataType>(
      dataProviderSource: string | IDataProvider<any> | undefined,
      selector: TDataType['selector'],
      defaultValue: TDataType['getData'],
      subscriberOptions?: DataProviderSubscriberOptions,
    ) => [
      TDataType['getData'],
      ((newData: TDataType['setData']) => Promise<DataProviderUpdateInstructions<any>>) | undefined,
      boolean,
    ];
  };
  /**
   * Special React hook that subscribes to run a callback on a data provider's data with specified
   * selector on any data type that data provider serves.
   *
   * Usage: Specify the data type on the data provider with `useData.<data_type>` and use like any other
   * React hook. For example, `useData.Verse` lets you subscribe to verses from a data provider.
   *
   * @example When subscribing to John 11:35 on the `'quick-verse.quick-verse'` data provider, we need
   * to tell the useData.Verse hook what types we are using, so we get the Verse data types from the
   * quick verse data types as follows:
   * ```typescript
   * const [verseText, setVerseText, verseTextIsLoading] = useData.Verse<QuickVerseDataTypes['Verse']>(
   *   'quick-verse.quick-verse',
   *   'John 11:35',
   *   'Verse text goes here',
   * );
   * ```
   *
   * @param dataProviderSource string name of data provider to get OR dataProvider (result of useDataProvider if you
   * want to consolidate and only get the data provider once)
   * @param selector tells the provider what data this listener is listening for
   * @param defaultValue the initial value to return while first awaiting the data
   *
   *    WARNING: MUST BE STABLE - const or wrapped in useState, useMemo, etc. The reference must not be updated every render
   * @param subscriberOptions various options to adjust how the subscriber emits updates
   *
   *    WARNING: If provided, MUST BE STABLE - const or wrapped in useState, useMemo, etc. The reference must not be updated every render
   * @returns [data, setData, isLoading]
   *  - `data`: the current value for the data from the data provider with the specified data type and selector, either the defaultValue or the resolved data
   *  - `setData`: asynchronous function to request that the data provider update the data at this data type and selector. Returns true if successful.
   *    Note that this function does not update the data. The data provider sends out an update to this subscription if it successfully updates data.
   *  - `isLoading`: whether the data with the data type and selector is awaiting retrieval from the data provider
   */
  const useData: UseDataHook;
  export default useData;
}
declare module 'renderer/hooks/papi-hooks/index' {
  import useDataProvider from 'renderer/hooks/papi-hooks/use-data-provider.hook';
  /** All React hooks to be exposed on the papi */
  const papiHooks: {
    usePromise: <T>(
      promiseFactoryCallback: (() => Promise<T | null>) | undefined,
      defaultValue: T,
      preserveValue?: boolean,
    ) => [value: T, isLoading: boolean];
    useEvent: <T_1>(
      event: string | import('shared/models/papi-event.model').PapiEvent<T_1> | undefined,
      eventHandler: import('shared/models/papi-event.model').PapiEventHandler<T_1>,
    ) => void;
    useEventAsync: <T_2>(
      event:
        | string
        | import('shared/models/papi-event.model').PapiEvent<T_2>
        | import('shared/models/papi-event.model').PapiEventAsync<T_2>
        | undefined,
      eventHandler: import('shared/models/papi-event.model').PapiEventHandler<T_2>,
    ) => void;
    useDataProvider: typeof useDataProvider;
    useData: {
      [DataType: string]: <
        TDataType extends import('shared/models/data-provider.model').DataProviderDataType<
          unknown,
          unknown,
          unknown
        >,
      >(
        dataProviderSource:
          | string
          | import('shared/models/data-provider.interface').default<any>
          | undefined,
        selector: TDataType['selector'],
        defaultValue: TDataType['getData'],
        subscriberOptions?:
          | import('shared/models/data-provider.model').DataProviderSubscriberOptions
          | undefined,
      ) => [
        TDataType['getData'],
        (
          | ((
              newData: TDataType['setData'],
            ) => Promise<
              import('shared/models/data-provider.model').DataProviderUpdateInstructions<any>
            >)
          | undefined
        ),
        boolean,
      ];
    };
  };
  export default papiHooks;
  export type PapiHooks = typeof papiHooks;
}
declare module 'papi' {
  /**
   * Unified module for accessing API features in extensions.
   *
   * WARNING: DO NOT IMPORT papi IN ANY FILE THAT papi IMPORTS AND EXPOSES.
   */
  import * as commandService from 'shared/services/command.service';
  import * as papiUtil from 'shared/utils/papi-util';
  import * as webViewService from 'shared/services/web-view.service';
  import PapiEventEmitter from 'shared/models/papi-event-emitter.model';
  const papi: {
    EventEmitter: typeof PapiEventEmitter;
    fetch: typeof fetch;
    commands: typeof commandService;
    util: typeof papiUtil;
    webViews: typeof webViewService;
    react: {
      components: {
        Button: typeof import('renderer/components/papi-components/button.component').default;
        ComboBox: typeof import('renderer/components/papi-components/combo-box.component').default;
        Slider: typeof import('renderer/components/papi-components/slider.component').default;
        Switch: typeof import('renderer/components/papi-components/switch.component').default;
        TextField: typeof import('renderer/components/papi-components/text-field.component').default;
      };
      context: {
        TestContext: import('react').Context<string>;
      };
      hooks: {
        usePromise: <T>(
          promiseFactoryCallback: (() => Promise<T | null>) | undefined,
          defaultValue: T,
          preserveValue?: boolean,
        ) => [value: T, isLoading: boolean];
        useEvent: <T_1>(
          event: string | import('shared/models/papi-event.model').PapiEvent<T_1> | undefined,
          eventHandler: import('shared/models/papi-event.model').PapiEventHandler<T_1>,
        ) => void;
        useEventAsync: <T_2>(
          event:
            | string
            | import('shared/models/papi-event.model').PapiEvent<T_2>
            | import('shared/models/papi-event.model').PapiEventAsync<T_2>
            | undefined,
          eventHandler: import('shared/models/papi-event.model').PapiEventHandler<T_2>,
        ) => void;
        useDataProvider: typeof import('renderer/hooks/papi-hooks/use-data-provider.hook').default;
        useData: {
          [DataType: string]: <
            TDataType extends import('shared/models/data-provider.model').DataProviderDataType<
              unknown,
              unknown,
              unknown
            >,
          >(
            dataProviderSource:
              | string
              | import('shared/models/data-provider.interface').default<any>
              | undefined,
            selector: TDataType['selector'],
            defaultValue: TDataType['getData'],
            subscriberOptions?:
              | import('shared/models/data-provider.model').DataProviderSubscriberOptions
              | undefined,
          ) => [
            TDataType['getData'],
            (
              | ((
                  newData: TDataType['setData'],
                ) => Promise<
                  import('shared/models/data-provider.model').DataProviderUpdateInstructions<any>
                >)
              | undefined
            ),
            boolean,
          ];
        };
      };
    };
    network: {
      onDidClientConnect: import('shared/models/papi-event.model').PapiEvent<
        import('shared/data/internal-connection.model').ClientConnectEvent
      >;
      onDidClientDisconnect: import('shared/models/papi-event.model').PapiEvent<
        import('shared/data/internal-connection.model').ClientDisconnectEvent
      >;
      createNetworkEventEmitter: <T_3>(eventType: string) => PapiEventEmitter<T_3>;
      getNetworkEvent: <T_4>(
        eventType: string,
      ) => import('shared/models/papi-event.model').PapiEvent<T_4>;
    };
    logger: import('electron-log').Logger & {
      default: import('electron-log').Logger;
    };
    internet: {
      fetch: typeof fetch;
    };
    dataProvider: {
<<<<<<< HEAD
      has: (providerName: string) => Promise<boolean>;
      registerEngine: <
        TDataTypes extends import('shared/models/data-provider.model').DataProviderDataTypes,
      >(
=======
      hasKnown: (providerName: string) => boolean;
      registerEngine: <TSelector, TGetData, TSetData>(
>>>>>>> df469a84
        providerName: string,
        dataProviderEngine: import('shared/models/data-provider-engine.model').default<TDataTypes>,
      ) => Promise<
        import('shared/models/data-provider.interface').IDisposableDataProvider<TDataTypes>
      >;
      get: <T_5 extends import('shared/models/data-provider.interface').default<any>>(
        providerName: string,
      ) => Promise<T_5 | undefined>;
    };
    storage: {
      readTextFileFromInstallDirectory: (
        token: import('node/models/execution-token.model').ExecutionToken,
        fileName: string,
      ) => Promise<string>;
      readBinaryFileFromInstallDirectory: (
        token: import('node/models/execution-token.model').ExecutionToken,
        fileName: string,
      ) => Promise<Buffer>;
      readUserData: (
        token: import('node/models/execution-token.model').ExecutionToken,
        key: string,
      ) => Promise<string>;
      writeUserData: (
        token: import('node/models/execution-token.model').ExecutionToken,
        key: string,
        data: string,
      ) => Promise<void>;
      deleteUserData: (
        token: import('node/models/execution-token.model').ExecutionToken,
        key: string,
      ) => Promise<void>;
    };
  };
  export default papi;
}
declare module 'extension-host/extension-types/extension-activation-context.model' {
  import { ExecutionToken } from 'node/models/execution-token.model';
  /** An object of this type is passed into `activate()` for each extension during initialization */
  export type ExecutionActivationContext = {
    executionToken: ExecutionToken;
  };
}
declare module 'extension-host/extension-types/extension.interface' {
  import { UnsubscriberAsync } from 'shared/utils/papi-util';
  import { ExecutionActivationContext } from 'extension-host/extension-types/extension-activation-context.model';
  /** Interface for all extensions to implement */
  export interface IExtension {
    /**
     * Sets up this extension! Runs when paranext wants this extension to activate. For example, activate() should register commands for this extension
     * @param context data and utilities that are specific to this particular extension
     * @returns unsubscriber to run to deactivate this extension
     */
    activate: (context: ExecutionActivationContext) => Promise<UnsubscriberAsync>;
    /**
     * Deactivate anything in this extension that is not covered by the unsubscriber returned from the activate function, unsubscribing from things and such.
     * @returns promise that resolves to true if successfully deactivated
     */
    deactivate?: UnsubscriberAsync;
  }
}<|MERGE_RESOLUTION|>--- conflicted
+++ resolved
@@ -93,14 +93,6 @@
     fn: () => Promise<TResult>,
     maxWaitTimeInMS: number,
   ): Promise<Awaited<TResult> | null>;
-<<<<<<< HEAD
-  /**
-   * Generic container so we don't need to have XYZContainer types whenever we need to wrap something.
-   * This type is basically a pointer to an object.
-   */
-  export interface Container<T> {
-    contents: T | undefined;
-  }
   /**
    * Get all functions on an object and its prototype (so we don't miss any class methods or any
    * object methods).
@@ -113,8 +105,6 @@
    * @returns array of all function names on an object
    */
   export function getAllObjectFunctionNames(obj: NonNullable<any>): string[];
-=======
->>>>>>> df469a84
 }
 declare module 'shared/utils/papi-util' {
   import { ProcessType } from 'shared/global-this.model';
@@ -2667,15 +2657,10 @@
       fetch: typeof fetch;
     };
     dataProvider: {
-<<<<<<< HEAD
-      has: (providerName: string) => Promise<boolean>;
+      hasKnown: (providerName: string) => boolean;
       registerEngine: <
         TDataTypes extends import('shared/models/data-provider.model').DataProviderDataTypes,
       >(
-=======
-      hasKnown: (providerName: string) => boolean;
-      registerEngine: <TSelector, TGetData, TSetData>(
->>>>>>> df469a84
         providerName: string,
         dataProviderEngine: import('shared/models/data-provider-engine.model').default<TDataTypes>,
       ) => Promise<

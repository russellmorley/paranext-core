--- conflicted
+++ resolved
@@ -1,11 +1,7 @@
-import { VerseRef } from '@sillsdev/scripture';
+﻿import { VerseRef } from '@sillsdev/scripture';
 import papi from 'papi-frontend';
 import { RefSelector, ScriptureReference } from 'papi-components';
-<<<<<<< HEAD
 import { useMemo } from 'react';
-=======
-import { useMemo, useState } from 'react';
->>>>>>> fb592660
 // eslint-disable-next-line import/no-unresolved
 import { UsfmProviderDataTypes } from 'usfm-data-provider';
 import UsxEditor from 'usxeditor';
@@ -149,16 +145,9 @@
   logger,
 } = papi;
 
-const defaultScrRef: ScriptureReference = {
-  bookNum: 1,
-  chapterNum: 1,
-  verseNum: 1,
-};
-
 globalThis.webViewComponent = function ResourceViewer() {
   logger.info('Preparing to display the Resource Viewer');
 
-<<<<<<< HEAD
   const defaultScrRef = {
     bookNum: 1,
     chapterNum: 1,
@@ -166,9 +155,6 @@
   };
 
   const [scrRef, setScrRef] = useSetting('platform.verseRef', defaultScrRef);
-=======
-  const [scrRef, setScrRef] = useState(defaultScrRef);
->>>>>>> fb592660
   const [usx, , isLoading] = useData.ChapterUsx<UsfmProviderDataTypes, 'ChapterUsx'>(
     'usfm',
     useMemo(() => new VerseRef(scrRef.bookNum, scrRef.chapterNum, scrRef.verseNum), [scrRef]),

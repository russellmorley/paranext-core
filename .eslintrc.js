--- conflicted
+++ resolved
@@ -41,13 +41,9 @@
 
     // #endregion
   },
-<<<<<<< HEAD
-
-=======
   globals: {
     globalThis: 'readonly',
   },
->>>>>>> a3aaa778
   parserOptions: {
     ecmaVersion: 2020,
     sourceType: 'module',

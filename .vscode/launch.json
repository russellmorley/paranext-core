{
  "version": "0.2.0",
  "configurations": [
    {
      "name": "Debug .NET Core",
      "type": "coreclr",
      "request": "launch",
      "preLaunchTask": "npm: build:data",
      "program": "${workspaceFolder}/c-sharp/bin/Debug/net7.0/ParanextDataProvider",
      "args": [],
      "cwd": "${workspaceFolder}",
      "stopAtEntry": false,
      "windows": {
        "program": "${workspaceFolder}/c-sharp/bin/Debug/net7.0/win-x64/ParanextDataProvider.exe"
      },
      "linux": {
        "program": "${workspaceFolder}/c-sharp/bin/Debug/net7.0/linux-x64/ParanextDataProvider"
      },
      "osx": {
        "program": "${workspaceFolder}/c-sharp/bin/Debug/net7.0/osx-x64/ParanextDataProvider"
      }
    },
    {
      "name": "Attach to .NET Core",
      "type": "coreclr",
      "request": "attach",
      "processName": "ParanextDataProvider",
      "windows": {
        "processName": "ParanextDataProvider.exe"
      }
    },
    {
      "name": "Debug Paranext Core Backend",
      "type": "node",
      "request": "launch",
      "protocol": "inspector",
      "runtimeExecutable": "npm",
      "runtimeArgs": ["run", "start"],
      "env": {
        "MAIN_ARGS": "--inspect=5858 --remote-debugging-port=9223",
        "IN_VSCODE": "true"
      }
    },
    {
      "name": "Attach to Renderer",
      "type": "chrome",
      "request": "attach",
      "port": 9223,
      "webRoot": "${workspaceFolder}",
      "timeout": 15000
    },
    {
      "name": "Debug Extension Host",
      "type": "node",
      "request": "launch",
      "protocol": "inspector",
      "runtimeExecutable": "npm",
      "runtimeArgs": ["run", "start:extension-host"],
      "env": {
        "IN_VSCODE": "true"
<<<<<<< HEAD
      },
      "autoAttachChildProcesses": true
    },
    {
      "name": "Storybook",
      "type": "node",
      "request": "launch",
      "protocol": "inspector",
      "runtimeExecutable": "npm",
      "runtimeArgs": ["run", "storybook", "--", "--debug-webpack"],
      "env": {
        "IN_VSCODE": "true"
      },
      "autoAttachChildProcesses": true
=======
      }
>>>>>>> 9a9169ea
    }
  ],
  "compounds": [
    {
      "name": "Debug Paranext Core",
      "configurations": ["Debug Paranext Core Backend", "Attach to Renderer"]
    }
  ]
}<|MERGE_RESOLUTION|>--- conflicted
+++ resolved
@@ -58,10 +58,9 @@
       "runtimeArgs": ["run", "start:extension-host"],
       "env": {
         "IN_VSCODE": "true"
-<<<<<<< HEAD
+      }
+    },
       },
-      "autoAttachChildProcesses": true
-    },
     {
       "name": "Storybook",
       "type": "node",
@@ -69,13 +68,7 @@
       "protocol": "inspector",
       "runtimeExecutable": "npm",
       "runtimeArgs": ["run", "storybook", "--", "--debug-webpack"],
-      "env": {
-        "IN_VSCODE": "true"
-      },
-      "autoAttachChildProcesses": true
-=======
-      }
->>>>>>> 9a9169ea
+      "env": {    "autoAttachChildProcesses": true
     }
   ],
   "compounds": [

/**
 * Types that are relevant particularly to the implementation of communication on NetworkConnector.ts files
 * Do not use these types outside of ClientNetworkConnector.ts and ServerNetworkConnector.ts
 */

import {
  InternalRequest,
  InternalResponse,
  NetworkConnectorInfo,
} from '@shared/data/InternalConnectionTypes';

/** Port to use for the webSocket */
export const WEBSOCKET_PORT = 8876;

<<<<<<< HEAD
/** Number of attempts a client will make to connect to the WebSocket server before failing */
export const WEBSOCKET_ATTEMPTS_MAX = 5;
/** Time in ms for the client to wait before attempting to connect to the WebSocket server again after a failure */
export const WEBSOCKET_ATTEMPTS_WAIT = 1000;

/** Websocket message type that indicates how to handle it */
=======
/** WebSocket message type that indicates how to handle it */
>>>>>>> 93948bcb
export enum MessageType {
  InitClient = 'init-client',
  ClientConnect = 'client-connect',
  Request = 'request',
  Response = 'response',
}

/** Message sent to the client to give it NetworkConnectorInfo */
export type InitClient = {
  type: MessageType.InitClient;
  senderId: number;
  connectorInfo: NetworkConnectorInfo;
  /** Guid unique to this connection. Used to verify important messages like reconnecting */
  clientGuid: string;
};

/** Message responding to the server to let it know this connection is ready to receive messages */
export type ClientConnect = {
  type: MessageType.ClientConnect;
  senderId: number;
  /** clientGuid for this client the last time it was connected to the server. Used when reconnecting (like if the browser refreshes):
   * if the server has a connection with this clientGuid, it will unregister all requests on that client so the reconnecting client
   * can register its request handlers again.
   */
  reconnectingClientGuid?: string | null;
};

/** Request to do something and to respond */
export type WebSocketRequest<TParam = unknown> = {
  type: MessageType.Request;
  /** What kind of request this is. Certain command, event, etc */
  requestType: string;
} & InternalRequest<TParam>;

/** Response to a request */
export type WebSocketResponse<TReturn = unknown> = {
  type: MessageType.Response;
  /** What kind of request this is. Certain command, event, etc */
  requestType: string;
} & InternalResponse<TReturn>;

/** Messages send by the WebSocket */
export type Message =
  | InitClient
  | ClientConnect
  | WebSocketRequest
  | WebSocketResponse;<|MERGE_RESOLUTION|>--- conflicted
+++ resolved
@@ -12,16 +12,12 @@
 /** Port to use for the webSocket */
 export const WEBSOCKET_PORT = 8876;
 
-<<<<<<< HEAD
 /** Number of attempts a client will make to connect to the WebSocket server before failing */
 export const WEBSOCKET_ATTEMPTS_MAX = 5;
 /** Time in ms for the client to wait before attempting to connect to the WebSocket server again after a failure */
 export const WEBSOCKET_ATTEMPTS_WAIT = 1000;
 
-/** Websocket message type that indicates how to handle it */
-=======
 /** WebSocket message type that indicates how to handle it */
->>>>>>> 93948bcb
 export enum MessageType {
   InitClient = 'init-client',
   ClientConnect = 'client-connect',

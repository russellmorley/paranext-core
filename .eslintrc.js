--- conflicted
+++ resolved
@@ -16,11 +16,7 @@
 
     // #region Paranext rules
 
-<<<<<<< HEAD
     '@typescript-eslint/lines-between-class-members': 'off',
-    // This is already a Typescript rule, so we don't need it to be reported twice
-    '@typescript-eslint/no-unused-vars': 'off',
-=======
     '@typescript-eslint/no-explicit-any': 'error',
     '@typescript-eslint/no-non-null-assertion': 'error',
     'no-redeclare': 'off',
@@ -29,7 +25,6 @@
     '@typescript-eslint/no-shadow': 'error',
     'no-unused-vars': 'off',
     '@typescript-eslint/no-unused-vars': 'error',
->>>>>>> a3aaa778
     'comma-dangle': ['error', 'always-multiline'],
     indent: 'off',
     'jsx-a11y/label-has-associated-control': [

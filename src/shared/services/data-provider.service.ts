--- conflicted
+++ resolved
@@ -21,16 +21,12 @@
 import PapiEventEmitter from '@shared/models/papi-event-emitter.model';
 import * as networkService from '@shared/services/network.service';
 import { deepEqual, serializeRequestType } from '@shared/utils/papi-util';
-<<<<<<< HEAD
-import { Container, getAllObjectFunctionNames, groupBy, isString } from '@shared/utils/util';
+import { getAllObjectFunctionNames, groupBy, isString } from '@shared/utils/util';
 import { LocalObjectToProxyCreator, NetworkObject } from '@shared/models/network-object.model';
-=======
-import AsyncVariable from '@shared/utils/async-variable';
-import { NetworkObject } from '@shared/models/network-object.model';
->>>>>>> df469a84
 import networkObjectService from '@shared/services/network-object.service';
 import { CannotHaveOnDidDispose } from '@shared/models/disposal.model';
 import logger from '@shared/services/logger.service';
+import AsyncVariable from '@shared/utils/async-variable';
 
 /** Suffix on network objects that indicates that the network object is a data provider */
 const DATA_PROVIDER_LABEL = 'data';
@@ -85,20 +81,13 @@
  * @param dataType the name of the functions to use (ex: `dataProvider.subscribeBook` -> `dataProvider.getBook`)
  * @returns subscribe function for a data provider
  */
-<<<<<<< HEAD
 function createDataProviderSubscriber<TDataTypes extends DataProviderDataTypes>(
-  dataProviderContainer: Container<IDataProvider<TDataTypes>>,
+  dataProviderPromise: Promise<IDataProvider<TDataTypes>>,
   onDidUpdate: PapiEvent<DataProviderUpdateInstructions<TDataTypes>>,
   dataType: DataTypeNames<TDataTypes>,
 ): DataProviderSubscriber<TDataTypes[typeof dataType]> {
-=======
-function createDataProviderSubscriber<TSelector, TGetData, TSetData>(
-  dataProviderPromise: Promise<IDataProvider<TSelector, TGetData, TSetData>>,
-  onDidUpdate: PapiEvent<boolean>,
-): DataProviderSubscriber<TSelector, TGetData> {
->>>>>>> df469a84
   return async (selector, callback, options?: DataProviderSubscriberOptions) => {
-    const dataProvider: IDataProvider<TSelector, TGetData, TSetData> = await dataProviderPromise;
+    const dataProvider = await dataProviderPromise;
 
     // Default options
     const subscriberOptions: DataProviderSubscriberOptions = {
@@ -117,7 +106,6 @@
     // Create a layer over the provided callback that lets us know if we received an update so we don't run the callback with old data after updating
     /** Whether we have already received an update event, meaning our initial `get` will return old data */
     let receivedUpdate = false;
-<<<<<<< HEAD
     const callbackWithUpdate = async (
       updateEventResult: DataProviderUpdateInstructions<TDataTypes>,
     ) => {
@@ -129,24 +117,16 @@
         return;
 
       // The update is relevant to this data type, so continue with this subscription
-      if (!dataProviderContainer.contents)
-        throw new Error("onDidUpdate: Somehow the data provider doesn't exist! Investigate");
       // Get the data at our selector when we receive notification that the data updated
       // TODO: Implement selector events so we can receive the new data with the update instead of reaching back out for it
       // TypeScript seems to be unable to figure out these `get${dataType}` types when we wrap
       // DataProviderInternal in NetworkObject to make IDataProvider, so we have to do all this work
       // to specify the specific types
       const data = await (
-        (dataProviderContainer.contents as unknown as DataProviderInternal<TDataTypes>)[
+        (dataProvider as unknown as DataProviderInternal<TDataTypes>)[
           `get${dataType}`
         ] as DataProviderGetter<TDataTypes[typeof dataType]>
       )(selector);
-=======
-    const callbackWithUpdate = async () => {
-      // Get the data at our selector when we receive notification that the data updated
-      // TODO: Implement selector events so we can receive the new data with the update instead of reaching back out for it
-      const data = await dataProvider.get(selector);
->>>>>>> df469a84
       // Take note that we have received an update so we don't run the callback with the old data below in the `retrieveDataImmediately` code
       receivedUpdate = true;
 
@@ -166,18 +146,14 @@
     // If the subscriber wants to get the data as soon as possible in addition to running the callback on updates, get the data
     if (retrieveDataImmediately) {
       // Get the data to run the callback immediately so it has the data
-<<<<<<< HEAD
       // TypeScript seems to be unable to figure out these `get${dataType}` types when we wrap
       // DataProviderInternal in NetworkObject to make IDataProvider, so we have to do all this work
       // to specify the specific types
       const data = await (
-        (dataProviderContainer.contents as unknown as DataProviderInternal<TDataTypes>)[
+        (dataProvider as unknown as DataProviderInternal<TDataTypes>)[
           `get${dataType}`
         ] as DataProviderGetter<TDataTypes[typeof dataType]>
       )(selector);
-=======
-      const data = await dataProvider.get(selector);
->>>>>>> df469a84
       // Only run the callback with this updated data if we have not already received an update so we don't accidentally overwrite the newly updated data with old data
       if (!receivedUpdate) {
         receivedUpdate = true;
@@ -193,7 +169,7 @@
 
 function createDataProviderProxy<TDataTypes extends DataProviderDataTypes>(
   dataProviderEngine: IDataProviderEngine<TDataTypes> | undefined,
-  dataProviderContainer: Container<IDataProvider<TDataTypes>>,
+  dataProviderPromise: Promise<IDataProvider<TDataTypes>>,
   onDidUpdate: PapiEvent<DataProviderUpdateInstructions<TDataTypes>>,
 ): DataProviderInternal<TDataTypes> {
   // Object whose methods to run first when the data provider's method is called if they exist here
@@ -228,7 +204,7 @@
           const dataType = getDataProviderDataTypeFromFunctionName(prop);
           // Subscribe to run the callback when data changes. Also immediately calls callback with the current value
           newDataProviderMethod = createDataProviderSubscriber<TDataTypes>(
-            dataProviderContainer,
+            dataProviderPromise,
             onDidUpdate,
             dataType,
           );
@@ -319,10 +295,9 @@
  * @param onDidUpdateEmitter event emitter to use for informing subscribers of updates. The event just returns what set returns (should be true according to IDataProviderEngine)
  * @returns data provider layering over the provided data provider engine
  */
-<<<<<<< HEAD
 function buildDataProvider<TDataTypes extends DataProviderDataTypes>(
   dataProviderEngine: IDataProviderEngine<TDataTypes>,
-  dataProviderContainer: Container<IDataProvider<TDataTypes>>,
+  dataProviderPromise: Promise<IDataProvider<TDataTypes>>,
   onDidUpdateEmitter: PapiEventEmitter<DataProviderUpdateInstructions<TDataTypes>>,
 ): DataProviderInternal<TDataTypes> {
   // Figure out the available get/set methods' data types
@@ -336,52 +311,18 @@
     (fnName, fnType) => {
       // If it's not a get or a set, just return an empty string. We aren't planning to use this
       if (fnType === 'other') return '' as DataTypeNames<TDataTypes>;
-=======
-function buildDataProvider<TSelector, TGetData, TSetData>(
-  dataProviderEngine: IDataProviderEngine<TSelector, TGetData, TSetData>,
-  dataProviderPromise: Promise<IDataProvider<TSelector, TGetData, TSetData>>,
-  onDidUpdateEmitter: PapiEventEmitter<boolean>,
-): DataProviderInternal<TSelector, TGetData, TSetData> {
-  // Layer over data provider engine methods to give it control over emitting updates
-  // Layer over the data provider engine's notifyUpdate with one that actually emits an update
-  // or if the dpe doesn't have notifyUpdate, give it one
-  const dpeNotifyUpdate = dataProviderEngine.notifyUpdate
-    ? dataProviderEngine.notifyUpdate.bind(dataProviderEngine)
-    : undefined;
-  dataProviderEngine.notifyUpdate = (...args) => {
-    // If notifyUpdate is not overridden, just return true
-    let dpeNotifyUpdateResult = true;
-    if (dpeNotifyUpdate) dpeNotifyUpdateResult = dpeNotifyUpdate(...args);
-    if (dpeNotifyUpdateResult) onDidUpdateEmitter.emit(dpeNotifyUpdateResult);
-    return dpeNotifyUpdateResult;
-  };
->>>>>>> df469a84
 
       // Grab the data type out of the function names
       return getDataProviderDataTypeFromFunctionName<TDataTypes>(fnName);
     },
   );
 
-<<<<<<< HEAD
   // Validate that the data provider engine has matching get and set functions
   if (
     dataTypes.get('get')?.length !== dataTypes.get('set')?.length ||
     dataTypes.get('get')?.some((getDataType) => !dataTypes.get('set')?.includes(getDataType))
   )
     throw new Error('Data provider engine does not have matching get and set functions!');
-=======
-  // Object whose methods to run first when the data provider's method is called if they exist here
-  // before falling back to the dataProviderEngine's methods. Also stores bound versions of the dpe methods
-  // Currently, set is omitted because it may or may not be provided on the data provider engine, and we want to
-  // throw an exception if someone uses it without it being provided.
-  // TODO: update network objects so remote objects know when methods do not exist, then make IDataProvider.set optional
-  const dataProviderInternal: Omit<DataProviderInternal<TSelector, TGetData, TSetData>, 'set'> = {
-    /** Layered get that runs the engine's get */
-    get: dataProviderEngine.get.bind(dataProviderEngine),
-    /** Subscribe to run the callback when data changes. Also immediately calls callback with the current value */
-    subscribe: createDataProviderSubscriber(dataProviderPromise, onDidUpdateEmitter.event),
-  };
->>>>>>> df469a84
 
   // Layer over data provider engine methods to give it control over emitting updates
   dataTypes.get('set')?.forEach((dataType) => {
@@ -430,11 +371,7 @@
     }
   });
 
-  return createDataProviderProxy(
-    dataProviderEngine,
-    dataProviderContainer,
-    onDidUpdateEmitter.event,
-  );
+  return createDataProviderProxy(dataProviderEngine, dataProviderPromise, onDidUpdateEmitter.event);
 }
 
 /**
@@ -471,15 +408,9 @@
   /** Variable to hold a promise to the final data provider's network object so the local object
    *  can reference the network object in its functions
    */
-<<<<<<< HEAD
-  const dataProviderContainer: Container<IDataProvider<TDataTypes>> = {
-    contents: undefined,
-  };
-=======
-  const dataProviderVariable = new AsyncVariable<IDataProvider<TSelector, TGetData, TSetData>>(
+  const dataProviderVariable = new AsyncVariable<IDataProvider<TDataTypes>>(
     `DataProvider-${providerName}`,
   );
->>>>>>> df469a84
 
   // Create a networked update event
   const onDidUpdateEmitter = networkService.createNetworkEventEmitter<
@@ -493,36 +424,15 @@
     onDidUpdateEmitter,
   );
 
-<<<<<<< HEAD
-  // Temporarily fix a race condition where we register dataProviderInternal as a network object,
-  // then we get the network object in order to get the local proxy that doesn't have dispose on it,
-  // then we set the container to the local network object. If a process tries to call something on
-  // this data provider after it is set and before dataProviderContainer is properly set after the
-  // get below, an error occurred that the dataProviderContainer.contents was undefined. So we set
-  // dataProviderContainer.contents here to have a temporary fix where the container will have
-  // something in it immediately once it is set as a network object.
-  // TODO: Fix this issue - having contents set here essentially opens up data providers to be
-  // disposed by other things for a fraction of a second. Maybe we could set the container's
-  // contents in networkObjectService.set
-  // https://github.com/paranext/paranext-core/issues/185
-  dataProviderContainer.contents = dataProviderInternal as unknown as IDataProvider<TDataTypes>;
-
-=======
->>>>>>> df469a84
   // Set up the data provider to be a network object so other processes can use it
   const disposableDataProvider = (await networkObjectService.set(
     dataProviderObjectId,
     dataProviderInternal,
   )) as IDisposableDataProvider<TDataTypes>;
 
-<<<<<<< HEAD
-  // Get the local network object proxy for the data provider so you can't call
-  // dataProviderContainer.contents.dispose
+  // Get the local network object proxy for the data provider so the provider can't be disposed outside
+  // the service that registered the provider engine
   const dataProvider = (await networkObjectService.get<IDataProvider<TDataTypes>>(
-=======
-  // Get the local network object proxy for the data provider so the provider can't be disposed by extensions
-  const dataProvider = await networkObjectService.get<IDataProvider<TSelector, TGetData, TSetData>>(
->>>>>>> df469a84
     dataProviderObjectId,
   )) as IDataProvider<TDataTypes>;
 
@@ -550,13 +460,7 @@
   const onDidUpdate = networkService.getNetworkEvent<boolean>(
     serializeRequestType(dataProviderObjectId, ON_DID_UPDATE),
   );
-<<<<<<< HEAD
-  return createDataProviderProxy(undefined, dataProviderContainer, onDidUpdate) as Partial<T>;
-=======
-  return {
-    subscribe: createDataProviderSubscriber(dataProviderPromise, onDidUpdate),
-  } as Partial<T>;
->>>>>>> df469a84
+  return createDataProviderProxy(undefined, dataProviderPromise, onDidUpdate) as Partial<T>;
 }
 
 /**

--- conflicted
+++ resolved
@@ -163,39 +163,19 @@
   logger.info(`Resource Viewer project ID: ${projectId}`);
 
   const [scrRef] = useSetting('platform.verseRef', defaultScrRef);
-<<<<<<< HEAD
 
-  // When ChapterUSX exists, remove this Boolean (whose only purpose is to make the linter think
-  // that ScriptureTextPanelUsxEditor is used), replace the useProjectData.ChapterUSFM line with the
-  // commented out useProjectData.ChapterUSX line, and simplify/inline the JSX (remove use of
-  // haveUsx).
-
-  const haveUsx = false;
-
-  // const [data, , isLoading] = useProjectData.ChapterUSX<ProjectDataTypes['ParatextStandard'], 'ChapterUSX'>(
-
-  const [data, , isLoading] = useProjectData.ChapterUSFM<
+  const [usx, setUsx] = useProjectData.ChapterUSX<
     ProjectDataTypes['ParatextStandard'],
-    'ChapterUSFM'
+    'ChapterUSX'
   >(
     projectId,
-=======
-  const [usx, setUsx] = useData.ChapterUsx<UsfmProviderDataTypes, 'ChapterUsx'>(
-    'usfm',
->>>>>>> ecdc0614
     useMemo(() => new VerseRef(scrRef.bookNum, scrRef.chapterNum, scrRef.verseNum), [scrRef]),
     'Loading Scripture...',
   );
 
-<<<<<<< HEAD
-  const jsx = haveUsx ? <ScriptureTextPanelUsxEditor usx={data ?? '<usx/>'} /> : data;
-
-  return <div>{isLoading ? 'Loading' : jsx}</div>;
-=======
   return (
     <div>
       <ScriptureTextPanelUsxEditor usx={usx ?? '<usx/>'} onChanged={setUsx} />
     </div>
   );
->>>>>>> ecdc0614
 };
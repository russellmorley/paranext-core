import { jsx as C, jsxs as Fe } from 'react/jsx-runtime';
import {
  Button as In,
  FormLabel as Bn,
  Checkbox as Dn,
  Autocomplete as jn,
  TextField as cn,
  MenuItem as zn,
  Grid as ln,
  Slider as Vn,
  Snackbar as Ln,
  Switch as Fn,
  AppBar as Hn,
  Toolbar as Un,
  IconButton as Jn,
  Drawer as Gn,
} from '@mui/material';
import * as Ve from 'react';
import {
  useMemo as un,
  useState as tr,
  useCallback as or,
  useRef as Kn,
  useEffect as qn,
} from 'react';
import Wn, { SelectColumn as Xn } from 'react-data-grid';
import Yn, { ThemeContext as Zn, internal_processStyles as Qn } from '@mui/styled-engine';
function Ee({
  id: e,
  isDisabled: r = !1,
  className: n,
  onClick: t,
  onContextMenu: o,
  children: a,
}) {
  return /* @__PURE__ */ C(In, {
    id: e,
    disabled: r,
    className: `papi-button ${n ?? ''}`,
    onClick: t,
    onContextMenu: o,
    children: a,
  });
}
var $e = /* @__PURE__ */ ((e) => (
  (e.After = 'after'), (e.Before = 'before'), (e.Above = 'above'), (e.Below = 'below'), e
))($e || {});
function et({
  id: e,
  isChecked: r,
  labelText: n = '',
  labelPosition: t = $e.After,
  isIndeterminate: o = !1,
  isDefaultChecked: a,
  isDisabled: s = !1,
  hasError: c = !1,
  className: i,
  onChange: l,
}) {
  const f = /* @__PURE__ */ C(Dn, {
    id: e,
    checked: r,
    indeterminate: o,
    defaultChecked: a,
    disabled: s,
    className: `papi-checkbox ${c ? 'error' : ''} ${i ?? ''}`,
    onChange: l,
  });
  let p;
  if (n) {
    const u = t === $e.Before || t === $e.Above,
      y = /* @__PURE__ */ C('span', {
        className: `papi-checkbox-label ${c ? 'error' : ''} ${i ?? ''}`,
        children: n,
      }),
      v = t === $e.Before || t === $e.After,
      h = v ? y : /* @__PURE__ */ C('div', { children: y }),
      d = v ? f : /* @__PURE__ */ C('div', { children: f });
    p = /* @__PURE__ */ Fe(Bn, {
      className: `papi-checkbox ${t.toString()}`,
      disabled: s,
      error: c,
      children: [u && h, d, !u && h],
    });
  } else p = f;
  return p;
}
function rt({
  id: e,
  title: r,
  isDisabled: n = !1,
  isClearable: t = !0,
  hasError: o = !1,
  isFullWidth: a = !1,
  width: s,
  options: c = [],
  className: i,
  value: l,
  onChange: f,
  onFocus: p,
  onBlur: u,
}) {
  return /* @__PURE__ */ C(jn, {
    id: e,
    disablePortal: !0,
    disabled: n,
    disableClearable: !t,
    fullWidth: a,
    options: c,
    className: `papi-combo-box ${o ? 'error' : ''} ${i ?? ''}`,
    value: l,
    onChange: f,
    onFocus: p,
    onBlur: u,
    renderInput: (y) =>
      /* @__PURE__ */ C(cn, {
        ...y,
        error: o,
        fullWidth: a,
        disabled: n,
        label: r,
        style: { width: s },
      }),
  });
}
function nt(e) {
  const {
    onClick: r,
    name: n,
    hasAutoFocus: t = !1,
    className: o,
    isDense: a = !0,
    hasDisabledGutters: s = !1,
    hasDivider: c = !1,
    focusVisibleClassName: i,
    id: l,
  } = e;
  return /* @__PURE__ */ C(zn, {
    autoFocus: t,
    className: o,
    dense: a,
    disableGutters: s,
    divider: c,
    focusVisibleClassName: i,
    onClick: r,
    id: l,
    children: n,
  });
}
function tt({ commandHandler: e, name: r, className: n, items: t, id: o }) {
  return /* @__PURE__ */ Fe(ln, {
    id: o,
    item: !0,
    xs: 'auto',
    className: `papi-menu-column ${n ?? ''}`,
    children: [
      /* @__PURE__ */ C('h3', { className: `papi-menu ${n ?? ''}`, children: r }),
      t.map((a, s) =>
        /* @__PURE__ */ C(
          nt,
          {
            className: `papi-menu-item ${a.className}`,
            onClick: () => {
              e(a);
            },
            ...a,
          },
          s,
        ),
      ),
    ],
  });
}
function ot({ commandHandler: e, className: r, columns: n, id: t }) {
  return /* @__PURE__ */ C(ln, {
    container: !0,
    spacing: 0,
    className: `papi-multi-column-menu ${r ?? ''}`,
    columns: n.length,
    id: t,
    children: n.map((o, a) =>
      /* @__PURE__ */ C(
        tt,
        {
          commandHandler: e,
          name: o.name,
          className: r,
          items: o.items,
        },
        a,
      ),
    ),
  });
}
var at = Object.defineProperty,
  st = (e, r, n) =>
    r in e ? at(e, r, { enumerable: !0, configurable: !0, writable: !0, value: n }) : (e[r] = n),
  $ = (e, r, n) => (st(e, typeof r != 'symbol' ? r + '' : r, n), n);
const ke = [
    'GEN',
    'EXO',
    'LEV',
    'NUM',
    'DEU',
    'JOS',
    'JDG',
    'RUT',
    '1SA',
    '2SA',
    // 10
    '1KI',
    '2KI',
    '1CH',
    '2CH',
    'EZR',
    'NEH',
    'EST',
    'JOB',
    'PSA',
    'PRO',
    // 20
    'ECC',
    'SNG',
    'ISA',
    'JER',
    'LAM',
    'EZK',
    'DAN',
    'HOS',
    'JOL',
    'AMO',
    // 30
    'OBA',
    'JON',
    'MIC',
    'NAM',
    'HAB',
    'ZEP',
    'HAG',
    'ZEC',
    'MAL',
    'MAT',
    // 40
    'MRK',
    'LUK',
    'JHN',
    'ACT',
    'ROM',
    '1CO',
    '2CO',
    'GAL',
    'EPH',
    'PHP',
    // 50
    'COL',
    '1TH',
    '2TH',
    '1TI',
    '2TI',
    'TIT',
    'PHM',
    'HEB',
    'JAS',
    '1PE',
    // 60
    '2PE',
    '1JN',
    '2JN',
    '3JN',
    'JUD',
    'REV',
    'TOB',
    'JDT',
    'ESG',
    'WIS',
    // 70
    'SIR',
    'BAR',
    'LJE',
    'S3Y',
    'SUS',
    'BEL',
    '1MA',
    '2MA',
    '3MA',
    '4MA',
    // 80
    '1ES',
    '2ES',
    'MAN',
    'PS2',
    'ODA',
    'PSS',
    'JSA',
    // actual variant text for JOS, now in LXA text
    'JDB',
    // actual variant text for JDG, now in LXA text
    'TBS',
    // actual variant text for TOB, now in LXA text
    'SST',
    // actual variant text for SUS, now in LXA text // 90
    'DNT',
    // actual variant text for DAN, now in LXA text
    'BLT',
    // actual variant text for BEL, now in LXA text
    'XXA',
    'XXB',
    'XXC',
    'XXD',
    'XXE',
    'XXF',
    'XXG',
    'FRT',
    // 100
    'BAK',
    'OTH',
    '3ES',
    // Used previously but really should be 2ES
    'EZA',
    // Used to be called 4ES, but not actually in any known project
    '5EZ',
    // Used to be called 5ES, but not actually in any known project
    '6EZ',
    // Used to be called 6ES, but not actually in any known project
    'INT',
    'CNC',
    'GLO',
    'TDX',
    // 110
    'NDX',
    'DAG',
    'PS3',
    '2BA',
    'LBA',
    'JUB',
    'ENO',
    '1MQ',
    '2MQ',
    '3MQ',
    // 120
    'REP',
    '4BA',
    'LAO',
  ],
  br = [
    'XXA',
    'XXB',
    'XXC',
    'XXD',
    'XXE',
    'XXF',
    'XXG',
    'FRT',
    'BAK',
    'OTH',
    'INT',
    'CNC',
    'GLO',
    'TDX',
    'NDX',
  ],
  dn = [
    'Genesis',
    'Exodus',
    'Leviticus',
    'Numbers',
    'Deuteronomy',
    'Joshua',
    'Judges',
    'Ruth',
    '1 Samuel',
    '2 Samuel',
    '1 Kings',
    '2 Kings',
    '1 Chronicles',
    '2 Chronicles',
    'Ezra',
    'Nehemiah',
    'Esther (Hebrew)',
    'Job',
    'Psalms',
    'Proverbs',
    'Ecclesiastes',
    'Song of Songs',
    'Isaiah',
    'Jeremiah',
    'Lamentations',
    'Ezekiel',
    'Daniel (Hebrew)',
    'Hosea',
    'Joel',
    'Amos',
    'Obadiah',
    'Jonah',
    'Micah',
    'Nahum',
    'Habakkuk',
    'Zephaniah',
    'Haggai',
    'Zechariah',
    'Malachi',
    'Matthew',
    'Mark',
    'Luke',
    'John',
    'Acts',
    'Romans',
    '1 Corinthians',
    '2 Corinthians',
    'Galatians',
    'Ephesians',
    'Philippians',
    'Colossians',
    '1 Thessalonians',
    '2 Thessalonians',
    '1 Timothy',
    '2 Timothy',
    'Titus',
    'Philemon',
    'Hebrews',
    'James',
    '1 Peter',
    '2 Peter',
    '1 John',
    '2 John',
    '3 John',
    'Jude',
    'Revelation',
    'Tobit',
    'Judith',
    'Esther Greek',
    'Wisdom of Solomon',
    'Sirach (Ecclesiasticus)',
    'Baruch',
    'Letter of Jeremiah',
    'Song of 3 Young Men',
    'Susanna',
    'Bel and the Dragon',
    '1 Maccabees',
    '2 Maccabees',
    '3 Maccabees',
    '4 Maccabees',
    '1 Esdras (Greek)',
    '2 Esdras (Latin)',
    'Prayer of Manasseh',
    'Psalm 151',
    'Odes',
    'Psalms of Solomon',
    // WARNING, if you change the spelling of the *obsolete* tag be sure to update
    // IsObsolete routine
    'Joshua A. *obsolete*',
    'Judges B. *obsolete*',
    'Tobit S. *obsolete*',
    'Susanna Th. *obsolete*',
    'Daniel Th. *obsolete*',
    'Bel Th. *obsolete*',
    'Extra A',
    'Extra B',
    'Extra C',
    'Extra D',
    'Extra E',
    'Extra F',
    'Extra G',
    'Front Matter',
    'Back Matter',
    'Other Matter',
    '3 Ezra *obsolete*',
    'Apocalypse of Ezra',
    '5 Ezra (Latin Prologue)',
    '6 Ezra (Latin Epilogue)',
    'Introduction',
    'Concordance ',
    'Glossary ',
    'Topical Index',
    'Names Index',
    'Daniel Greek',
    'Psalms 152-155',
    '2 Baruch (Apocalypse)',
    'Letter of Baruch',
    'Jubilees',
    'Enoch',
    '1 Meqabyan',
    '2 Meqabyan',
    '3 Meqabyan',
    'Reproof (Proverbs 25-31)',
    '4 Baruch (Rest of Baruch)',
    'Laodiceans',
  ],
  $r = gt();
function Ie(e, r = !0) {
  return r && (e = e.toUpperCase()), e in $r ? $r[e] : 0;
}
function yr(e) {
  return Ie(e) > 0;
}
function it(e) {
  const r = typeof e == 'string' ? Ie(e) : e;
  return r >= 40 && r <= 66;
}
function ct(e) {
  return (typeof e == 'string' ? Ie(e) : e) <= 39;
}
function fn(e) {
  return e <= 66;
}
function lt(e) {
  const r = typeof e == 'string' ? Ie(e) : e;
  return mn(r) && !fn(r);
}
function* ut() {
  for (let e = 1; e <= ke.length; e++) yield e;
}
const dt = 1,
  pn = ke.length;
function ft() {
  return ['XXA', 'XXB', 'XXC', 'XXD', 'XXE', 'XXF', 'XXG'];
}
function vr(e, r = '***') {
  const n = e - 1;
  return n < 0 || n >= ke.length ? r : ke[n];
}
function hn(e) {
  return e <= 0 || e > pn ? '******' : dn[e - 1];
}
function pt(e) {
  return hn(Ie(e));
}
function mn(e) {
  const r = typeof e == 'number' ? vr(e) : e;
  return yr(r) && !br.includes(r);
}
function ht(e) {
  const r = typeof e == 'number' ? vr(e) : e;
  return yr(r) && br.includes(r);
}
function mt(e) {
  return dn[e - 1].includes('*obsolete*');
}
function gt() {
  const e = {};
  for (let r = 0; r < ke.length; r++) e[ke[r]] = r + 1;
  return e;
}
const fe = {
  allBookIds: ke,
  nonCanonicalIds: br,
  bookIdToNumber: Ie,
  isBookIdValid: yr,
  isBookNT: it,
  isBookOT: ct,
  isBookOTNT: fn,
  isBookDC: lt,
  allBookNumbers: ut,
  firstBook: dt,
  lastBook: pn,
  extraBooks: ft,
  bookNumberToId: vr,
  bookNumberToEnglishName: hn,
  bookIdToEnglishName: pt,
  isCanonical: mn,
  isExtraMaterial: ht,
  isObsolete: mt,
};
var be = /* @__PURE__ */ ((e) => (
  (e[(e.Unknown = 0)] = 'Unknown'),
  (e[(e.Original = 1)] = 'Original'),
  (e[(e.Septuagint = 2)] = 'Septuagint'),
  (e[(e.Vulgate = 3)] = 'Vulgate'),
  (e[(e.English = 4)] = 'English'),
  (e[(e.RussianProtestant = 5)] = 'RussianProtestant'),
  (e[(e.RussianOrthodox = 6)] = 'RussianOrthodox'),
  e
))(be || {});
const xe = class {
  // private versInfo: Versification;
  constructor(e) {
    if (
      ($(this, 'name'),
      $(this, 'fullPath'),
      $(this, 'isPresent'),
      $(this, 'hasVerseSegments'),
      $(this, 'isCustomized'),
      $(this, 'baseVersification'),
      $(this, 'scriptureBooks'),
      $(this, '_type'),
      e != null)
    )
      typeof e == 'string' ? (this.name = e) : (this._type = e);
    else throw new Error('Argument null');
  }
  get type() {
    return this._type;
  }
  equals(e) {
    return !e.type || !this.type ? !1 : e.type === this.type;
  }
};
let oe = xe;
$(oe, 'Original', new xe(be.Original)),
  $(oe, 'Septuagint', new xe(be.Septuagint)),
  $(oe, 'Vulgate', new xe(be.Vulgate)),
  $(oe, 'English', new xe(be.English)),
  $(oe, 'RussianProtestant', new xe(be.RussianProtestant)),
  $(oe, 'RussianOrthodox', new xe(be.RussianOrthodox));
function Rr(e, r) {
  const n = r[0];
  for (let t = 1; t < r.length; t++) e = e.split(r[t]).join(n);
  return e.split(n);
}
var gn = /* @__PURE__ */ ((e) => (
  (e[(e.Valid = 0)] = 'Valid'),
  (e[(e.UnknownVersification = 1)] = 'UnknownVersification'),
  (e[(e.OutOfRange = 2)] = 'OutOfRange'),
  (e[(e.VerseOutOfOrder = 3)] = 'VerseOutOfOrder'),
  (e[(e.VerseRepeated = 4)] = 'VerseRepeated'),
  e
))(gn || {});
const O = class {
  constructor(r, n, t, o) {
    if (
      ($(this, 'firstChapter'),
      $(this, 'lastChapter'),
      $(this, 'lastVerse'),
      $(this, 'hasSegmentsDefined'),
      $(this, 'text'),
      $(this, 'BBBCCCVVVS'),
      $(this, 'longHashCode'),
      $(this, 'versification'),
      $(this, 'rtlMark', '‏'),
      $(this, '_bookNum', 0),
      $(this, '_chapterNum', 0),
      $(this, '_verseNum', 0),
      $(this, '_verse'),
      t == null && o == null)
    )
      if (r != null && typeof r == 'string') {
        const a = r,
          s = n != null && n instanceof oe ? n : void 0;
        this.setEmpty(s), this.parse(a);
      } else if (r != null && typeof r == 'number') {
        const a = n != null && n instanceof oe ? n : void 0;
        this.setEmpty(a),
          (this._verseNum = r % O.chapterDigitShifter),
          (this._chapterNum = Math.floor((r % O.bookDigitShifter) / O.chapterDigitShifter)),
          (this._bookNum = Math.floor(r / O.bookDigitShifter));
      } else if (n == null)
        if (r != null && r instanceof O) {
          const a = r;
          (this._bookNum = a.bookNum),
            (this._chapterNum = a.chapterNum),
            (this._verseNum = a.verseNum),
            (this._verse = a.verse),
            (this.versification = a.versification);
        } else {
          if (r == null) return;
          const a = r instanceof oe ? r : O.defaultVersification;
          this.setEmpty(a);
        }
      else throw new Error('VerseRef constructor not supported.');
    else if (r != null && n != null && t != null)
      if (typeof r == 'string' && typeof n == 'string' && typeof t == 'string')
        this.setEmpty(o), this.updateInternal(r, n, t);
      else if (typeof r == 'number' && typeof n == 'number' && typeof t == 'number')
        (this._bookNum = r),
          (this._chapterNum = n),
          (this._verseNum = t),
          (this.versification = o ?? O.defaultVersification);
      else throw new Error('VerseRef constructor not supported.');
    else throw new Error('VerseRef constructor not supported.');
  }
  /**
   * @deprecated Will be removed in v2. Replace `VerseRef.parse('...')` with `new VerseRef('...')`
   * or refactor to use `VerseRef.tryParse('...')` which has a different return type.
   */
  static parse(r, n = O.defaultVersification) {
    const t = new O(n);
    return t.parse(r), t;
  }
  /**
   * Determines if the verse string is in a valid format (does not consider versification).
   */
  static isVerseParseable(r) {
    return (
      r.length > 0 &&
      '0123456789'.includes(r[0]) &&
      !r.endsWith(this.verseRangeSeparator) &&
      !r.endsWith(this.verseSequenceIndicator)
    );
  }
  /**
   * Tries to parse the specified string into a verse reference.
   * @param str - The string to attempt to parse.
   * @returns success: `true` if the specified string was successfully parsed, `false` otherwise.
   * @returns verseRef: The result of the parse if successful, or empty VerseRef if it failed
   */
  static tryParse(r) {
    let n;
    try {
      return (n = O.parse(r)), { success: !0, verseRef: n };
    } catch (t) {
      if (t instanceof Be) return (n = new O()), { success: !1, verseRef: n };
      throw t;
    }
  }
  /**
   * Gets the reference as a comparable integer where the book, chapter, and verse each occupy 3
   * digits.
   * @param bookNum - Book number (this is 1-based, not an index).
   * @param chapterNum - Chapter number.
   * @param verseNum - Verse number.
   * @returns The reference as a comparable integer where the book, chapter, and verse each occupy 3
   * digits.
   */
  static getBBBCCCVVV(r, n, t) {
    return (
      (r % O.bcvMaxValue) * O.bookDigitShifter +
      (n >= 0 ? (n % O.bcvMaxValue) * O.chapterDigitShifter : 0) +
      (t >= 0 ? t % O.bcvMaxValue : 0)
    );
  }
  /**
   * Parses a verse string and gets the leading numeric portion as a number.
   * @param verseStr - verse string to parse
   * @returns true if the entire string could be parsed as a single, simple verse number (1-999);
   *    false if the verse string represented a verse bridge, contained segment letters, or was invalid
   */
  static tryGetVerseNum(r) {
    let n;
    if (!r) return (n = -1), { success: !0, vNum: n };
    n = 0;
    let t;
    for (let o = 0; o < r.length; o++) {
      if (((t = r[o]), t < '0' || t > '9')) return o === 0 && (n = -1), { success: !1, vNum: n };
      if (((n = n * 10 + +t - +'0'), n > O.bcvMaxValue)) return (n = -1), { success: !1, vNum: n };
    }
    return { success: !0, vNum: n };
  }
  /**
   * Checks to see if a VerseRef hasn't been set - all values are the default.
   */
  get isDefault() {
    return (
      this.bookNum === 0 &&
      this.chapterNum === 0 &&
      this.verseNum === 0 &&
      this.versification == null
    );
  }
  /**
   * Gets whether the verse contains multiple verses.
   */
  get hasMultiple() {
    return (
      this._verse != null &&
      (this._verse.includes(O.verseRangeSeparator) ||
        this._verse.includes(O.verseSequenceIndicator))
    );
  }
  /**
   * Gets or sets the book of the reference. Book is the 3-letter abbreviation in capital letters,
   * e.g. `'MAT'`.
   */
  get book() {
    return fe.bookNumberToId(this.bookNum, '');
  }
  set book(r) {
    this.bookNum = fe.bookIdToNumber(r);
  }
  /**
   * Gets or sets the chapter of the reference,. e.g. `'3'`.
   */
  get chapter() {
    return this.isDefault || this._chapterNum < 0 ? '' : this._chapterNum.toString();
  }
  set chapter(r) {
    const n = +r;
    this._chapterNum = Number.isInteger(n) ? n : -1;
  }
  /**
   * Gets or sets the verse of the reference, including range, segments, and sequences, e.g. `'4'`,
   * or `'4b-5a, 7'`.
   */
  get verse() {
    return this._verse != null
      ? this._verse
      : this.isDefault || this._verseNum < 0
      ? ''
      : this._verseNum.toString();
  }
  set verse(r) {
    const { success: n, vNum: t } = O.tryGetVerseNum(r);
    (this._verse = n ? void 0 : r.replace(this.rtlMark, '')),
      (this._verseNum = t),
      !(this._verseNum >= 0) && ({ vNum: this._verseNum } = O.tryGetVerseNum(this._verse));
  }
  /**
   * Get or set Book based on book number, e.g. `42`.
   */
  get bookNum() {
    return this._bookNum;
  }
  set bookNum(r) {
    if (r <= 0 || r > fe.lastBook)
      throw new Be('BookNum must be greater than zero and less than or equal to last book');
    this._bookNum = r;
  }
  /**
   * Gets or sets the chapter number, e.g. `3`. `-1` if not valid.
   */
  get chapterNum() {
    return this._chapterNum;
  }
  set chapterNum(r) {
    this.chapterNum = r;
  }
  /**
   * Gets or sets verse start number, e.g. `4`. `-1` if not valid.
   */
  get verseNum() {
    return this._verseNum;
  }
  set verseNum(r) {
    this._verseNum = r;
  }
  /**
   * String representing the versification (should ONLY be used for serialization/deserialization).
   *
   * @remarks This is for backwards compatibility when ScrVers was an enumeration.
   */
  get versificationStr() {
    var r;
    return (r = this.versification) == null ? void 0 : r.name;
  }
  set versificationStr(r) {
    this.versification = this.versification != null ? new oe(r) : void 0;
  }
  /**
   * Determines if the reference is valid.
   */
  get valid() {
    return this.validStatus === 0;
  }
  /**
   * Get the valid status for this reference.
   */
  get validStatus() {
    return this.validateVerse(O.verseRangeSeparators, O.verseSequenceIndicators);
  }
  /**
   * Gets the reference as a comparable integer where the book,
   * chapter, and verse each occupy three digits and the verse is 0.
   */
  get BBBCCC() {
    return O.getBBBCCCVVV(this._bookNum, this._chapterNum, 0);
  }
  /**
   * Gets the reference as a comparable integer where the book,
   * chapter, and verse each occupy three digits. If verse is not null
   * (i.e., this reference represents a complex reference with verse
   * segments or bridge) this cannot be used for an exact comparison.
   */
  get BBBCCCVVV() {
    return O.getBBBCCCVVV(this._bookNum, this._chapterNum, this._verseNum);
  }
  /**
   * Gets whether the verse is defined as an excluded verse in the versification.
   * Does not handle verse ranges.
   */
  // eslint-disable-next-line @typescript-eslint/class-literal-property-style
  get isExcluded() {
    return !1;
  }
  /**
   * Parses the reference in the specified string.
   * Optionally versification can follow reference as in GEN 3:11/4
   * Throw an exception if
   * - invalid book name
   * - chapter number is missing or not a number
   * - verse number is missing or does not start with a number
   * - versification is invalid
   * @param verseStr - string to parse e.g. 'MAT 3:11'
   */
  parse(r) {
    if (((r = r.replace(this.rtlMark, '')), r.includes('/'))) {
      const a = r.split('/');
      if (((r = a[0]), a.length > 1))
        try {
          const s = +a[1].trim();
          this.versification = new oe(be[s]);
        } catch {
          throw new Be('Invalid reference : ' + r);
        }
    }
    const n = r.trim().split(' ');
    if (n.length !== 2) throw new Be('Invalid reference : ' + r);
    const t = n[1].split(':'),
      o = +t[0];
    if (
      t.length !== 2 ||
      fe.bookIdToNumber(n[0]) === 0 ||
      !Number.isInteger(o) ||
      o < 0 ||
      !O.isVerseParseable(t[1])
    )
      throw new Be('Invalid reference : ' + r);
    this.updateInternal(n[0], t[0], t[1]);
  }
  /**
   * Simplifies this verse ref so that it has no bridging of verses or
   * verse segments like `'1a'`.
   */
  simplify() {
    this._verse = void 0;
  }
  /**
   * Makes a clone of the reference.
   *
   * @returns The cloned VerseRef.
   */
  clone() {
    return new O(this);
  }
  toString() {
    const r = this.book;
    return r === '' ? '' : `${r} ${this.chapter}:${this.verse}`;
  }
  /**
   * Compares this `VerseRef` with supplied one.
   * @param verseRef - `VerseRef` to compare this one to.
   * @returns `true` if this `VerseRef` is equal to the supplied on, `false` otherwise.
   */
  equals(r) {
    return (
      r._bookNum === this._bookNum &&
      r._chapterNum === this._chapterNum &&
      r._verseNum === this._verseNum &&
      r._verse === this._verse &&
      r.versification != null &&
      this.versification != null &&
      r.versification.equals(this.versification)
    );
  }
  /**
   * Enumerate all individual verses contained in a VerseRef.
   * Verse ranges are indicated by "-" and consecutive verses by ","s.
   * Examples:
   * GEN 1:2 returns GEN 1:2
   * GEN 1:1a-3b,5 returns GEN 1:1a, GEN 1:2, GEN 1:3b, GEN 1:5
   * GEN 1:2a-2c returns //! ??????
   *
   * @param specifiedVersesOnly - if set to <c>true</c> return only verses that are
   * explicitly specified only, not verses within a range. Defaults to `false`.
   * @param verseRangeSeparators - Verse range separators.
   * Defaults to `VerseRef.verseRangeSeparators`.
   * @param verseSequenceSeparators - Verse sequence separators.
   * Defaults to `VerseRef.verseSequenceIndicators`.
   * @returns An array of all single verse references in this VerseRef.
   */
  allVerses(r = !1, n = O.verseRangeSeparators, t = O.verseSequenceIndicators) {
    if (this._verse == null || this.chapterNum <= 0) return [this.clone()];
    const o = [],
      a = Rr(this._verse, t);
    for (const s of a.map((c) => Rr(c, n))) {
      const c = this.clone();
      c.verse = s[0];
      const i = c.verseNum;
      if ((o.push(c), s.length > 1)) {
        const l = this.clone();
        if (((l.verse = s[1]), !r))
          for (let f = i + 1; f < l.verseNum; f++) {
            const p = new O(this._bookNum, this._chapterNum, f, this.versification);
            this.isExcluded || o.push(p);
          }
        o.push(l);
      }
    }
    return o;
  }
  /**
   * Validates a verse number using the supplied separators rather than the defaults.
   */
  validateVerse(r, n) {
    if (!this.verse) return this.internalValid;
    let t = 0;
    for (const o of this.allVerses(!0, r, n)) {
      const a = o.internalValid;
      if (a !== 0) return a;
      const s = o.BBBCCCVVV;
      if (t > s) return 3;
      if (t === s) return 4;
      t = s;
    }
    return 0;
  }
  /**
   * Gets whether a single verse reference is valid.
   */
  get internalValid() {
    return this.versification == null
      ? 1
      : this._bookNum <= 0 || this._bookNum > fe.lastBook
      ? 2
      : 0;
  }
  setEmpty(r = O.defaultVersification) {
    (this._bookNum = 0), (this._chapterNum = -1), (this._verse = void 0), (this.versification = r);
  }
  updateInternal(r, n, t) {
    (this.bookNum = fe.bookIdToNumber(r)), (this.chapter = n), (this.verse = t);
  }
};
let de = O;
$(de, 'defaultVersification', oe.English),
  $(de, 'verseRangeSeparator', '-'),
  $(de, 'verseSequenceIndicator', ','),
  $(de, 'verseRangeSeparators', [O.verseRangeSeparator]),
  $(de, 'verseSequenceIndicators', [O.verseSequenceIndicator]),
  $(de, 'chapterDigitShifter', 1e3),
  $(de, 'bookDigitShifter', O.chapterDigitShifter * O.chapterDigitShifter),
  $(de, 'bcvMaxValue', O.chapterDigitShifter - 1)
  /**
   * The valid status of the VerseRef.
   */,
  $(de, 'ValidStatusType', gn);
class Be extends Error {}
const bn = [
  { shortName: 'ERR', fullNames: ['ERROR'], chapters: -1 },
  { shortName: 'GEN', fullNames: ['Genesis'], chapters: 50 },
  { shortName: 'EXO', fullNames: ['Exodus'], chapters: 40 },
  { shortName: 'LEV', fullNames: ['Leviticus'], chapters: 27 },
  { shortName: 'NUM', fullNames: ['Numbers'], chapters: 36 },
  { shortName: 'DEU', fullNames: ['Deuteronomy'], chapters: 34 },
  { shortName: 'JOS', fullNames: ['Joshua'], chapters: 24 },
  { shortName: 'JDG', fullNames: ['Judges'], chapters: 21 },
  { shortName: 'RUT', fullNames: ['Ruth'], chapters: 4 },
  { shortName: '1SA', fullNames: ['1 Samuel'], chapters: 31 },
  { shortName: '2SA', fullNames: ['2 Samuel'], chapters: 24 },
  { shortName: '1KI', fullNames: ['1 Kings'], chapters: 22 },
  { shortName: '2KI', fullNames: ['2 Kings'], chapters: 25 },
  { shortName: '1CH', fullNames: ['1 Chronicles'], chapters: 29 },
  { shortName: '2CH', fullNames: ['2 Chronicles'], chapters: 36 },
  { shortName: 'EZR', fullNames: ['Ezra'], chapters: 10 },
  { shortName: 'NEH', fullNames: ['Nehemiah'], chapters: 13 },
  { shortName: 'EST', fullNames: ['Esther'], chapters: 10 },
  { shortName: 'JOB', fullNames: ['Job'], chapters: 42 },
  { shortName: 'PSA', fullNames: ['Psalm', 'Psalms'], chapters: 150 },
  { shortName: 'PRO', fullNames: ['Proverbs'], chapters: 31 },
  { shortName: 'ECC', fullNames: ['Ecclesiastes'], chapters: 12 },
  { shortName: 'SNG', fullNames: ['Song of Solomon', 'Song of Songs'], chapters: 8 },
  { shortName: 'ISA', fullNames: ['Isaiah'], chapters: 66 },
  { shortName: 'JER', fullNames: ['Jeremiah'], chapters: 52 },
  { shortName: 'LAM', fullNames: ['Lamentations'], chapters: 5 },
  { shortName: 'EZK', fullNames: ['Ezekiel'], chapters: 48 },
  { shortName: 'DAN', fullNames: ['Daniel'], chapters: 12 },
  { shortName: 'HOS', fullNames: ['Hosea'], chapters: 14 },
  { shortName: 'JOL', fullNames: ['Joel'], chapters: 3 },
  { shortName: 'AMO', fullNames: ['Amos'], chapters: 9 },
  { shortName: 'OBA', fullNames: ['Obadiah'], chapters: 1 },
  { shortName: 'JON', fullNames: ['Jonah'], chapters: 4 },
  { shortName: 'MIC', fullNames: ['Micah'], chapters: 7 },
  { shortName: 'NAM', fullNames: ['Nahum'], chapters: 3 },
  { shortName: 'HAB', fullNames: ['Habakkuk'], chapters: 3 },
  { shortName: 'ZEP', fullNames: ['Zephaniah'], chapters: 3 },
  { shortName: 'HAG', fullNames: ['Haggai'], chapters: 2 },
  { shortName: 'ZEC', fullNames: ['Zechariah'], chapters: 14 },
  { shortName: 'MAL', fullNames: ['Malachi'], chapters: 4 },
  { shortName: 'MAT', fullNames: ['Matthew'], chapters: 28 },
  { shortName: 'MRK', fullNames: ['Mark'], chapters: 16 },
  { shortName: 'LUK', fullNames: ['Luke'], chapters: 24 },
  { shortName: 'JHN', fullNames: ['John'], chapters: 21 },
  { shortName: 'ACT', fullNames: ['Acts'], chapters: 28 },
  { shortName: 'ROM', fullNames: ['Romans'], chapters: 16 },
  { shortName: '1CO', fullNames: ['1 Corinthians'], chapters: 16 },
  { shortName: '2CO', fullNames: ['2 Corinthians'], chapters: 13 },
  { shortName: 'GAL', fullNames: ['Galatians'], chapters: 6 },
  { shortName: 'EPH', fullNames: ['Ephesians'], chapters: 6 },
  { shortName: 'PHP', fullNames: ['Philippians'], chapters: 4 },
  { shortName: 'COL', fullNames: ['Colossians'], chapters: 4 },
  { shortName: '1TH', fullNames: ['1 Thessalonians'], chapters: 5 },
  { shortName: '2TH', fullNames: ['2 Thessalonians'], chapters: 3 },
  { shortName: '1TI', fullNames: ['1 Timothy'], chapters: 6 },
  { shortName: '2TI', fullNames: ['2 Timothy'], chapters: 4 },
  { shortName: 'TIT', fullNames: ['Titus'], chapters: 3 },
  { shortName: 'PHM', fullNames: ['Philemon'], chapters: 1 },
  { shortName: 'HEB', fullNames: ['Hebrews'], chapters: 13 },
  { shortName: 'JAS', fullNames: ['James'], chapters: 5 },
  { shortName: '1PE', fullNames: ['1 Peter'], chapters: 5 },
  { shortName: '2PE', fullNames: ['2 Peter'], chapters: 3 },
  { shortName: '1JN', fullNames: ['1 John'], chapters: 5 },
  { shortName: '2JN', fullNames: ['2 John'], chapters: 1 },
  { shortName: '3JN', fullNames: ['3 John'], chapters: 1 },
  { shortName: 'JUD', fullNames: ['Jude'], chapters: 1 },
  { shortName: 'REV', fullNames: ['Revelation'], chapters: 22 },
];
let ar;
const sr = () => (
    ar ||
      (ar = fe.allBookIds.map((e) => ({
        bookId: e,
        label: fe.bookIdToEnglishName(e),
      }))),
    ar
  ),
  yn = 1,
  bt = bn.length - 1,
  vn = 1,
  xn = 1,
  kn = (e) => {
    var r;
    return ((r = bn[e]) == null ? void 0 : r.chapters) ?? -1;
  },
  Ar = (e, r) => ({
    bookNum: Math.max(yn, Math.min(e.bookNum + r, bt)),
    chapterNum: 1,
    verseNum: 1,
  }),
  Pr = (e, r) => ({
    ...e,
    chapterNum: Math.min(Math.max(vn, e.chapterNum + r), kn(e.bookNum)),
    verseNum: 1,
  }),
  Mr = (e, r) => ({
    ...e,
    verseNum: Math.max(xn, e.verseNum + r),
  });
function hr({
  variant: e = 'outlined',
  id: r,
  isDisabled: n = !1,
  hasError: t = !1,
  isFullWidth: o = !1,
  helperText: a,
  label: s,
  placeholder: c,
  isRequired: i = !1,
  className: l,
  defaultValue: f,
  value: p,
  onChange: u,
  onFocus: y,
  onBlur: v,
}) {
  return /* @__PURE__ */ C(cn, {
    variant: e,
    id: r,
    disabled: n,
    error: t,
    fullWidth: o,
    helperText: a,
    label: s,
    placeholder: c,
    required: i,
    className: `papi-textfield ${l ?? ''}`,
    defaultValue: f,
    value: p,
    onChange: u,
    onFocus: y,
    onBlur: v,
  });
}
function ns({ scrRef: e, handleSubmit: r, id: n }) {
  const t = (i) => {
      r(i);
    },
    o = (i, l) => {
      const p = { bookNum: fe.bookIdToNumber(l.bookId), chapterNum: 1, verseNum: 1 };
      t(p);
    },
    a = (i) => {
      r({ ...e, chapterNum: +i.target.value });
    },
    s = (i) => {
      r({ ...e, verseNum: +i.target.value });
    },
    c = un(() => sr()[e.bookNum - 1], [e.bookNum]);
  return /* @__PURE__ */ Fe('span', {
    id: n,
    children: [
      /* @__PURE__ */ C(rt, {
        title: 'Book',
        className: 'papi-ref-selector book',
        value: c,
        options: sr(),
        onChange: o,
        isClearable: !1,
        width: 200,
      }),
      /* @__PURE__ */ C(Ee, {
        onClick: () => t(Ar(e, -1)),
        isDisabled: e.bookNum <= yn,
        children: '<',
      }),
      /* @__PURE__ */ C(Ee, {
        onClick: () => t(Ar(e, 1)),
        isDisabled: e.bookNum >= sr().length,
        children: '>',
      }),
      /* @__PURE__ */ C(hr, {
        className: 'papi-ref-selector chapter-verse',
        label: 'Chapter',
        value: e.chapterNum,
        onChange: a,
      }),
      /* @__PURE__ */ C(Ee, {
        onClick: () => r(Pr(e, -1)),
        isDisabled: e.chapterNum <= vn,
        children: '<',
      }),
      /* @__PURE__ */ C(Ee, {
        onClick: () => r(Pr(e, 1)),
        isDisabled: e.chapterNum >= kn(e.bookNum),
        children: '>',
      }),
      /* @__PURE__ */ C(hr, {
        className: 'papi-ref-selector chapter-verse',
        label: 'Verse',
        value: e.verseNum,
        onChange: s,
      }),
      /* @__PURE__ */ C(Ee, {
        onClick: () => r(Mr(e, -1)),
        isDisabled: e.verseNum <= xn,
        children: '<',
      }),
      /* @__PURE__ */ C(Ee, { onClick: () => r(Mr(e, 1)), children: '>' }),
    ],
  });
}
function ts({
  id: e,
  isDisabled: r = !1,
  orientation: n = 'horizontal',
  min: t = 0,
  max: o = 100,
  step: a = 1,
  showMarks: s = !1,
  defaultValue: c,
  value: i,
  valueLabelDisplay: l = 'off',
  className: f,
  onChange: p,
  onChangeCommitted: u,
}) {
  return /* @__PURE__ */ C(Vn, {
    id: e,
    disabled: r,
    orientation: n,
    min: t,
    max: o,
    step: a,
    marks: s,
    defaultValue: c,
    value: i,
    valueLabelDisplay: l,
    className: `papi-slider ${n} ${f ?? ''}`,
    onChange: p,
    onChangeCommitted: u,
  });
}
function os({
  autoHideDuration: e = null,
  id: r,
  isOpen: n = !1,
  className: t,
  onClose: o,
  anchorOrigin: a = { vertical: 'bottom', horizontal: 'left' },
  ContentProps: s,
  children: c,
}) {
  const i = {
    action: (s == null ? void 0 : s.action) || c,
    message: s == null ? void 0 : s.message,
    className: t,
  };
  return /* @__PURE__ */ C(Ln, {
    autoHideDuration: e,
    open: n,
    onClose: o,
    anchorOrigin: a,
    id: r,
    ContentProps: i,
  });
}
function as({
  id: e,
  isChecked: r,
  isDisabled: n = !1,
  hasError: t = !1,
  className: o,
  onChange: a,
}) {
  return /* @__PURE__ */ C(Fn, {
    id: e,
    checked: r,
    disabled: n,
    className: `papi-switch ${t ? 'error' : ''} ${o ?? ''}`,
    onChange: a,
  });
}
function Ir({ onRowChange: e, row: r, column: n }) {
  const t = (o) => {
    e({ ...r, [n.key]: o.target.value });
  };
  return /* @__PURE__ */ C(hr, { defaultValue: r[n.key], onChange: t });
}
const yt = ({ onChange: e, disabled: r, checked: n, ...t }) =>
  /* @__PURE__ */ C(et, {
    ...t,
    isChecked: n,
    isDisabled: r,
    onChange: (a) => {
      e(a.target.checked, a.nativeEvent.shiftKey);
    },
  });
function ss({
  columns: e,
  sortColumns: r,
  onSortColumnsChange: n,
  onColumnResize: t,
  defaultColumnWidth: o,
  defaultColumnMinWidth: a,
  defaultColumnMaxWidth: s,
  defaultColumnSortable: c = !0,
  defaultColumnResizable: i = !0,
  rows: l,
  enableSelectColumn: f,
  selectColumnWidth: p = 50,
  rowKeyGetter: u,
  rowHeight: y = 35,
  headerRowHeight: v = 35,
  selectedRows: h,
  onSelectedRowsChange: d,
  onRowsChange: S,
  onCellClick: W,
  onCellDoubleClick: B,
  onCellContextMenu: R,
  onCellKeyDown: m,
  direction: X = 'ltr',
  enableVirtualization: ne = !0,
  onCopy: ie,
  onPaste: ae,
  onScroll: D,
  className: Y,
  id: ce,
}) {
  const le = un(() => {
    const Q = e.map((q) =>
      typeof q.editable == 'function'
        ? {
            ...q,
            editable: (se) => !!q.editable(se),
            renderEditCell: q.renderEditCell || Ir,
          }
        : q.editable && !q.renderEditCell
        ? { ...q, renderEditCell: Ir }
        : q.renderEditCell && !q.editable
        ? { ...q, editable: !1 }
        : q,
    );
    return f ? [{ ...Xn, minWidth: p }, ...Q] : Q;
  }, [e, f, p]);
  return /* @__PURE__ */ C(Wn, {
    columns: le,
    defaultColumnOptions: {
      width: o,
      minWidth: a,
      maxWidth: s,
      sortable: c,
      resizable: i,
    },
    sortColumns: r,
    onSortColumnsChange: n,
    onColumnResize: t,
    rows: l,
    rowKeyGetter: u,
    rowHeight: y,
    headerRowHeight: v,
    selectedRows: h,
    onSelectedRowsChange: d,
    onRowsChange: S,
    onCellClick: W,
    onCellDoubleClick: B,
    onCellContextMenu: R,
    onCellKeyDown: m,
    direction: X,
    enableVirtualization: ne,
    onCopy: ie,
    onPaste: ae,
    onScroll: D,
    renderers: { renderCheckbox: yt },
    className: Y ?? 'rdg-light',
    id: ce,
  });
}
function A() {
  return (
    (A = Object.assign
      ? Object.assign.bind()
      : function (e) {
          for (var r = 1; r < arguments.length; r++) {
            var n = arguments[r];
            for (var t in n) Object.prototype.hasOwnProperty.call(n, t) && (e[t] = n[t]);
          }
          return e;
        }),
    A.apply(this, arguments)
  );
}
function Re(e) {
  return e !== null && typeof e == 'object' && e.constructor === Object;
}
function Sn(e) {
  if (!Re(e)) return e;
  const r = {};
  return (
    Object.keys(e).forEach((n) => {
      r[n] = Sn(e[n]);
    }),
    r
  );
}
function pe(
  e,
  r,
  n = {
    clone: !0,
  },
) {
  const t = n.clone ? A({}, e) : e;
  return (
    Re(e) &&
      Re(r) &&
      Object.keys(r).forEach((o) => {
        o !== '__proto__' &&
          (Re(r[o]) && o in e && Re(e[o])
            ? (t[o] = pe(e[o], r[o], n))
            : n.clone
            ? (t[o] = Re(r[o]) ? Sn(r[o]) : r[o])
            : (t[o] = r[o]));
      }),
    t
  );
}
function vt(e) {
  return e && e.__esModule && Object.prototype.hasOwnProperty.call(e, 'default') ? e.default : e;
}
var mr = { exports: {} },
  Ge = { exports: {} },
  z = {};
/** @license React v16.13.1
 * react-is.production.min.js
 *
 * Copyright (c) Facebook, Inc. and its affiliates.
 *
 * This source code is licensed under the MIT license found in the
 * LICENSE file in the root directory of this source tree.
 */
var Br;
function xt() {
  if (Br) return z;
  Br = 1;
  var e = typeof Symbol == 'function' && Symbol.for,
    r = e ? Symbol.for('react.element') : 60103,
    n = e ? Symbol.for('react.portal') : 60106,
    t = e ? Symbol.for('react.fragment') : 60107,
    o = e ? Symbol.for('react.strict_mode') : 60108,
    a = e ? Symbol.for('react.profiler') : 60114,
    s = e ? Symbol.for('react.provider') : 60109,
    c = e ? Symbol.for('react.context') : 60110,
    i = e ? Symbol.for('react.async_mode') : 60111,
    l = e ? Symbol.for('react.concurrent_mode') : 60111,
    f = e ? Symbol.for('react.forward_ref') : 60112,
    p = e ? Symbol.for('react.suspense') : 60113,
    u = e ? Symbol.for('react.suspense_list') : 60120,
    y = e ? Symbol.for('react.memo') : 60115,
    v = e ? Symbol.for('react.lazy') : 60116,
    h = e ? Symbol.for('react.block') : 60121,
    d = e ? Symbol.for('react.fundamental') : 60117,
    S = e ? Symbol.for('react.responder') : 60118,
    W = e ? Symbol.for('react.scope') : 60119;
  function B(m) {
    if (typeof m == 'object' && m !== null) {
      var X = m.$$typeof;
      switch (X) {
        case r:
          switch (((m = m.type), m)) {
            case i:
            case l:
            case t:
            case a:
            case o:
            case p:
              return m;
            default:
              switch (((m = m && m.$$typeof), m)) {
                case c:
                case f:
                case v:
                case y:
                case s:
                  return m;
                default:
                  return X;
              }
          }
        case n:
          return X;
      }
    }
  }
  function R(m) {
    return B(m) === l;
  }
  return (
    (z.AsyncMode = i),
    (z.ConcurrentMode = l),
    (z.ContextConsumer = c),
    (z.ContextProvider = s),
    (z.Element = r),
    (z.ForwardRef = f),
    (z.Fragment = t),
    (z.Lazy = v),
    (z.Memo = y),
    (z.Portal = n),
    (z.Profiler = a),
    (z.StrictMode = o),
    (z.Suspense = p),
    (z.isAsyncMode = function (m) {
      return R(m) || B(m) === i;
    }),
    (z.isConcurrentMode = R),
    (z.isContextConsumer = function (m) {
      return B(m) === c;
    }),
    (z.isContextProvider = function (m) {
      return B(m) === s;
    }),
    (z.isElement = function (m) {
      return typeof m == 'object' && m !== null && m.$$typeof === r;
    }),
    (z.isForwardRef = function (m) {
      return B(m) === f;
    }),
    (z.isFragment = function (m) {
      return B(m) === t;
    }),
    (z.isLazy = function (m) {
      return B(m) === v;
    }),
    (z.isMemo = function (m) {
      return B(m) === y;
    }),
    (z.isPortal = function (m) {
      return B(m) === n;
    }),
    (z.isProfiler = function (m) {
      return B(m) === a;
    }),
    (z.isStrictMode = function (m) {
      return B(m) === o;
    }),
    (z.isSuspense = function (m) {
      return B(m) === p;
    }),
    (z.isValidElementType = function (m) {
      return (
        typeof m == 'string' ||
        typeof m == 'function' ||
        m === t ||
        m === l ||
        m === a ||
        m === o ||
        m === p ||
        m === u ||
        (typeof m == 'object' &&
          m !== null &&
          (m.$$typeof === v ||
            m.$$typeof === y ||
            m.$$typeof === s ||
            m.$$typeof === c ||
            m.$$typeof === f ||
            m.$$typeof === d ||
            m.$$typeof === S ||
            m.$$typeof === W ||
            m.$$typeof === h))
      );
    }),
    (z.typeOf = B),
    z
  );
}
var V = {};
/** @license React v16.13.1
 * react-is.development.js
 *
 * Copyright (c) Facebook, Inc. and its affiliates.
 *
 * This source code is licensed under the MIT license found in the
 * LICENSE file in the root directory of this source tree.
 */
var Dr;
function kt() {
  return (
    Dr ||
      ((Dr = 1),
      process.env.NODE_ENV !== 'production' &&
        (function () {
          var e = typeof Symbol == 'function' && Symbol.for,
            r = e ? Symbol.for('react.element') : 60103,
            n = e ? Symbol.for('react.portal') : 60106,
            t = e ? Symbol.for('react.fragment') : 60107,
            o = e ? Symbol.for('react.strict_mode') : 60108,
            a = e ? Symbol.for('react.profiler') : 60114,
            s = e ? Symbol.for('react.provider') : 60109,
            c = e ? Symbol.for('react.context') : 60110,
            i = e ? Symbol.for('react.async_mode') : 60111,
            l = e ? Symbol.for('react.concurrent_mode') : 60111,
            f = e ? Symbol.for('react.forward_ref') : 60112,
            p = e ? Symbol.for('react.suspense') : 60113,
            u = e ? Symbol.for('react.suspense_list') : 60120,
            y = e ? Symbol.for('react.memo') : 60115,
            v = e ? Symbol.for('react.lazy') : 60116,
            h = e ? Symbol.for('react.block') : 60121,
            d = e ? Symbol.for('react.fundamental') : 60117,
            S = e ? Symbol.for('react.responder') : 60118,
            W = e ? Symbol.for('react.scope') : 60119;
          function B(b) {
            return (
              typeof b == 'string' ||
              typeof b == 'function' || // Note: its typeof might be other than 'symbol' or 'number' if it's a polyfill.
              b === t ||
              b === l ||
              b === a ||
              b === o ||
              b === p ||
              b === u ||
              (typeof b == 'object' &&
                b !== null &&
                (b.$$typeof === v ||
                  b.$$typeof === y ||
                  b.$$typeof === s ||
                  b.$$typeof === c ||
                  b.$$typeof === f ||
                  b.$$typeof === d ||
                  b.$$typeof === S ||
                  b.$$typeof === W ||
                  b.$$typeof === h))
            );
          }
          function R(b) {
            if (typeof b == 'object' && b !== null) {
              var te = b.$$typeof;
              switch (te) {
                case r:
                  var k = b.type;
                  switch (k) {
                    case i:
                    case l:
                    case t:
                    case a:
                    case o:
                    case p:
                      return k;
                    default:
                      var Ne = k && k.$$typeof;
                      switch (Ne) {
                        case c:
                        case f:
                        case v:
                        case y:
                        case s:
                          return Ne;
                        default:
                          return te;
                      }
                  }
                case n:
                  return te;
              }
            }
          }
          var m = i,
            X = l,
            ne = c,
            ie = s,
            ae = r,
            D = f,
            Y = t,
            ce = v,
            le = y,
            Q = n,
            q = a,
            ee = o,
            se = p,
            ve = !1;
          function Se(b) {
            return (
              ve ||
                ((ve = !0),
                console.warn(
                  'The ReactIs.isAsyncMode() alias has been deprecated, and will be removed in React 17+. Update your code to use ReactIs.isConcurrentMode() instead. It has the exact same API.',
                )),
              g(b) || R(b) === i
            );
          }
          function g(b) {
            return R(b) === l;
          }
          function x(b) {
            return R(b) === c;
          }
          function _(b) {
            return R(b) === s;
          }
          function w(b) {
            return typeof b == 'object' && b !== null && b.$$typeof === r;
          }
          function N(b) {
            return R(b) === f;
          }
          function P(b) {
            return R(b) === t;
          }
          function E(b) {
            return R(b) === v;
          }
          function T(b) {
            return R(b) === y;
          }
          function M(b) {
            return R(b) === n;
          }
          function j(b) {
            return R(b) === a;
          }
          function I(b) {
            return R(b) === o;
          }
          function Z(b) {
            return R(b) === p;
          }
          (V.AsyncMode = m),
            (V.ConcurrentMode = X),
            (V.ContextConsumer = ne),
            (V.ContextProvider = ie),
            (V.Element = ae),
            (V.ForwardRef = D),
            (V.Fragment = Y),
            (V.Lazy = ce),
            (V.Memo = le),
            (V.Portal = Q),
            (V.Profiler = q),
            (V.StrictMode = ee),
            (V.Suspense = se),
            (V.isAsyncMode = Se),
            (V.isConcurrentMode = g),
            (V.isContextConsumer = x),
            (V.isContextProvider = _),
            (V.isElement = w),
            (V.isForwardRef = N),
            (V.isFragment = P),
            (V.isLazy = E),
            (V.isMemo = T),
            (V.isPortal = M),
            (V.isProfiler = j),
            (V.isStrictMode = I),
            (V.isSuspense = Z),
            (V.isValidElementType = B),
            (V.typeOf = R);
        })()),
    V
  );
}
var jr;
function Nn() {
  return (
    jr ||
      ((jr = 1), process.env.NODE_ENV === 'production' ? (Ge.exports = xt()) : (Ge.exports = kt())),
    Ge.exports
  );
}
/*
object-assign
(c) Sindre Sorhus
@license MIT
*/
var ir, zr;
function St() {
  if (zr) return ir;
  zr = 1;
  var e = Object.getOwnPropertySymbols,
    r = Object.prototype.hasOwnProperty,
    n = Object.prototype.propertyIsEnumerable;
  function t(a) {
    if (a == null) throw new TypeError('Object.assign cannot be called with null or undefined');
    return Object(a);
  }
  function o() {
    try {
      if (!Object.assign) return !1;
      var a = new String('abc');
      if (((a[5] = 'de'), Object.getOwnPropertyNames(a)[0] === '5')) return !1;
      for (var s = {}, c = 0; c < 10; c++) s['_' + String.fromCharCode(c)] = c;
      var i = Object.getOwnPropertyNames(s).map(function (f) {
        return s[f];
      });
      if (i.join('') !== '0123456789') return !1;
      var l = {};
      return (
        'abcdefghijklmnopqrst'.split('').forEach(function (f) {
          l[f] = f;
        }),
        Object.keys(Object.assign({}, l)).join('') === 'abcdefghijklmnopqrst'
      );
    } catch {
      return !1;
    }
  }
  return (
    (ir = o()
      ? Object.assign
      : function (a, s) {
          for (var c, i = t(a), l, f = 1; f < arguments.length; f++) {
            c = Object(arguments[f]);
            for (var p in c) r.call(c, p) && (i[p] = c[p]);
            if (e) {
              l = e(c);
              for (var u = 0; u < l.length; u++) n.call(c, l[u]) && (i[l[u]] = c[l[u]]);
            }
          }
          return i;
        }),
    ir
  );
}
var cr, Vr;
function xr() {
  if (Vr) return cr;
  Vr = 1;
  var e = 'SECRET_DO_NOT_PASS_THIS_OR_YOU_WILL_BE_FIRED';
  return (cr = e), cr;
}
var lr, Lr;
function En() {
  return Lr || ((Lr = 1), (lr = Function.call.bind(Object.prototype.hasOwnProperty))), lr;
}
var ur, Fr;
function Nt() {
  if (Fr) return ur;
  Fr = 1;
  var e = function () {};
  if (process.env.NODE_ENV !== 'production') {
    var r = xr(),
      n = {},
      t = En();
    e = function (a) {
      var s = 'Warning: ' + a;
      typeof console < 'u' && console.error(s);
      try {
        throw new Error(s);
      } catch {}
    };
  }
  function o(a, s, c, i, l) {
    if (process.env.NODE_ENV !== 'production') {
      for (var f in a)
        if (t(a, f)) {
          var p;
          try {
            if (typeof a[f] != 'function') {
              var u = Error(
                (i || 'React class') +
                  ': ' +
                  c +
                  ' type `' +
                  f +
                  '` is invalid; it must be a function, usually from the `prop-types` package, but received `' +
                  typeof a[f] +
                  '`.This often happens because of typos such as `PropTypes.function` instead of `PropTypes.func`.',
              );
              throw ((u.name = 'Invariant Violation'), u);
            }
            p = a[f](s, f, i, c, null, r);
          } catch (v) {
            p = v;
          }
          if (
            (p &&
              !(p instanceof Error) &&
              e(
                (i || 'React class') +
                  ': type specification of ' +
                  c +
                  ' `' +
                  f +
                  '` is invalid; the type checker function must return `null` or an `Error` but returned a ' +
                  typeof p +
                  '. You may have forgotten to pass an argument to the type checker creator (arrayOf, instanceOf, objectOf, oneOf, oneOfType, and shape all require an argument).',
              ),
            p instanceof Error && !(p.message in n))
          ) {
            n[p.message] = !0;
            var y = l ? l() : '';
            e('Failed ' + c + ' type: ' + p.message + (y ?? ''));
          }
        }
    }
  }
  return (
    (o.resetWarningCache = function () {
      process.env.NODE_ENV !== 'production' && (n = {});
    }),
    (ur = o),
    ur
  );
}
var dr, Hr;
function Et() {
  if (Hr) return dr;
  Hr = 1;
  var e = Nn(),
    r = St(),
    n = xr(),
    t = En(),
    o = Nt(),
    a = function () {};
  process.env.NODE_ENV !== 'production' &&
    (a = function (c) {
      var i = 'Warning: ' + c;
      typeof console < 'u' && console.error(i);
      try {
        throw new Error(i);
      } catch {}
    });
  function s() {
    return null;
  }
  return (
    (dr = function (c, i) {
      var l = typeof Symbol == 'function' && Symbol.iterator,
        f = '@@iterator';
      function p(g) {
        var x = g && ((l && g[l]) || g[f]);
        if (typeof x == 'function') return x;
      }
      var u = '<<anonymous>>',
        y = {
          array: S('array'),
          bigint: S('bigint'),
          bool: S('boolean'),
          func: S('function'),
          number: S('number'),
          object: S('object'),
          string: S('string'),
          symbol: S('symbol'),
          any: W(),
          arrayOf: B,
          element: R(),
          elementType: m(),
          instanceOf: X,
          node: D(),
          objectOf: ie,
          oneOf: ne,
          oneOfType: ae,
          shape: ce,
          exact: le,
        };
      function v(g, x) {
        return g === x ? g !== 0 || 1 / g === 1 / x : g !== g && x !== x;
      }
      function h(g, x) {
        (this.message = g), (this.data = x && typeof x == 'object' ? x : {}), (this.stack = '');
      }
      h.prototype = Error.prototype;
      function d(g) {
        if (process.env.NODE_ENV !== 'production')
          var x = {},
            _ = 0;
        function w(P, E, T, M, j, I, Z) {
          if (((M = M || u), (I = I || T), Z !== n)) {
            if (i) {
              var b = new Error(
                'Calling PropTypes validators directly is not supported by the `prop-types` package. Use `PropTypes.checkPropTypes()` to call them. Read more at http://fb.me/use-check-prop-types',
              );
              throw ((b.name = 'Invariant Violation'), b);
            } else if (process.env.NODE_ENV !== 'production' && typeof console < 'u') {
              var te = M + ':' + T;
              !x[te] && // Avoid spamming the console because they are often not actionable except for lib authors
                _ < 3 &&
                (a(
                  'You are manually calling a React.PropTypes validation function for the `' +
                    I +
                    '` prop on `' +
                    M +
                    '`. This is deprecated and will throw in the standalone `prop-types` package. You may be seeing this warning due to a third-party PropTypes library. See https://fb.me/react-warning-dont-call-proptypes for details.',
                ),
                (x[te] = !0),
                _++);
            }
          }
          return E[T] == null
            ? P
              ? E[T] === null
                ? new h(
                    'The ' +
                      j +
                      ' `' +
                      I +
                      '` is marked as required ' +
                      ('in `' + M + '`, but its value is `null`.'),
                  )
                : new h(
                    'The ' +
                      j +
                      ' `' +
                      I +
                      '` is marked as required in ' +
                      ('`' + M + '`, but its value is `undefined`.'),
                  )
              : null
            : g(E, T, M, j, I);
        }
        var N = w.bind(null, !1);
        return (N.isRequired = w.bind(null, !0)), N;
      }
      function S(g) {
        function x(_, w, N, P, E, T) {
          var M = _[w],
            j = ee(M);
          if (j !== g) {
            var I = se(M);
            return new h(
              'Invalid ' +
                P +
                ' `' +
                E +
                '` of type ' +
                ('`' + I + '` supplied to `' + N + '`, expected ') +
                ('`' + g + '`.'),
              { expectedType: g },
            );
          }
          return null;
        }
        return d(x);
      }
      function W() {
        return d(s);
      }
      function B(g) {
        function x(_, w, N, P, E) {
          if (typeof g != 'function')
            return new h(
              'Property `' +
                E +
                '` of component `' +
                N +
                '` has invalid PropType notation inside arrayOf.',
            );
          var T = _[w];
          if (!Array.isArray(T)) {
            var M = ee(T);
            return new h(
              'Invalid ' +
                P +
                ' `' +
                E +
                '` of type ' +
                ('`' + M + '` supplied to `' + N + '`, expected an array.'),
            );
          }
          for (var j = 0; j < T.length; j++) {
            var I = g(T, j, N, P, E + '[' + j + ']', n);
            if (I instanceof Error) return I;
          }
          return null;
        }
        return d(x);
      }
      function R() {
        function g(x, _, w, N, P) {
          var E = x[_];
          if (!c(E)) {
            var T = ee(E);
            return new h(
              'Invalid ' +
                N +
                ' `' +
                P +
                '` of type ' +
                ('`' + T + '` supplied to `' + w + '`, expected a single ReactElement.'),
            );
          }
          return null;
        }
        return d(g);
      }
      function m() {
        function g(x, _, w, N, P) {
          var E = x[_];
          if (!e.isValidElementType(E)) {
            var T = ee(E);
            return new h(
              'Invalid ' +
                N +
                ' `' +
                P +
                '` of type ' +
                ('`' + T + '` supplied to `' + w + '`, expected a single ReactElement type.'),
            );
          }
          return null;
        }
        return d(g);
      }
      function X(g) {
        function x(_, w, N, P, E) {
          if (!(_[w] instanceof g)) {
            var T = g.name || u,
              M = Se(_[w]);
            return new h(
              'Invalid ' +
                P +
                ' `' +
                E +
                '` of type ' +
                ('`' + M + '` supplied to `' + N + '`, expected ') +
                ('instance of `' + T + '`.'),
            );
          }
          return null;
        }
        return d(x);
      }
      function ne(g) {
        if (!Array.isArray(g))
          return (
            process.env.NODE_ENV !== 'production' &&
              (arguments.length > 1
                ? a(
                    'Invalid arguments supplied to oneOf, expected an array, got ' +
                      arguments.length +
                      ' arguments. A common mistake is to write oneOf(x, y, z) instead of oneOf([x, y, z]).',
                  )
                : a('Invalid argument supplied to oneOf, expected an array.')),
            s
          );
        function x(_, w, N, P, E) {
          for (var T = _[w], M = 0; M < g.length; M++) if (v(T, g[M])) return null;
          var j = JSON.stringify(g, function (Z, b) {
            var te = se(b);
            return te === 'symbol' ? String(b) : b;
          });
          return new h(
            'Invalid ' +
              P +
              ' `' +
              E +
              '` of value `' +
              String(T) +
              '` ' +
              ('supplied to `' + N + '`, expected one of ' + j + '.'),
          );
        }
        return d(x);
      }
      function ie(g) {
        function x(_, w, N, P, E) {
          if (typeof g != 'function')
            return new h(
              'Property `' +
                E +
                '` of component `' +
                N +
                '` has invalid PropType notation inside objectOf.',
            );
          var T = _[w],
            M = ee(T);
          if (M !== 'object')
            return new h(
              'Invalid ' +
                P +
                ' `' +
                E +
                '` of type ' +
                ('`' + M + '` supplied to `' + N + '`, expected an object.'),
            );
          for (var j in T)
            if (t(T, j)) {
              var I = g(T, j, N, P, E + '.' + j, n);
              if (I instanceof Error) return I;
            }
          return null;
        }
        return d(x);
      }
      function ae(g) {
        if (!Array.isArray(g))
          return (
            process.env.NODE_ENV !== 'production' &&
              a('Invalid argument supplied to oneOfType, expected an instance of array.'),
            s
          );
        for (var x = 0; x < g.length; x++) {
          var _ = g[x];
          if (typeof _ != 'function')
            return (
              a(
                'Invalid argument supplied to oneOfType. Expected an array of check functions, but received ' +
                  ve(_) +
                  ' at index ' +
                  x +
                  '.',
              ),
              s
            );
        }
        function w(N, P, E, T, M) {
          for (var j = [], I = 0; I < g.length; I++) {
            var Z = g[I],
              b = Z(N, P, E, T, M, n);
            if (b == null) return null;
            b.data && t(b.data, 'expectedType') && j.push(b.data.expectedType);
          }
          var te = j.length > 0 ? ', expected one of type [' + j.join(', ') + ']' : '';
          return new h('Invalid ' + T + ' `' + M + '` supplied to ' + ('`' + E + '`' + te + '.'));
        }
        return d(w);
      }
      function D() {
        function g(x, _, w, N, P) {
          return Q(x[_])
            ? null
            : new h(
                'Invalid ' +
                  N +
                  ' `' +
                  P +
                  '` supplied to ' +
                  ('`' + w + '`, expected a ReactNode.'),
              );
        }
        return d(g);
      }
      function Y(g, x, _, w, N) {
        return new h(
          (g || 'React class') +
            ': ' +
            x +
            ' type `' +
            _ +
            '.' +
            w +
            '` is invalid; it must be a function, usually from the `prop-types` package, but received `' +
            N +
            '`.',
        );
      }
      function ce(g) {
        function x(_, w, N, P, E) {
          var T = _[w],
            M = ee(T);
          if (M !== 'object')
            return new h(
              'Invalid ' +
                P +
                ' `' +
                E +
                '` of type `' +
                M +
                '` ' +
                ('supplied to `' + N + '`, expected `object`.'),
            );
          for (var j in g) {
            var I = g[j];
            if (typeof I != 'function') return Y(N, P, E, j, se(I));
            var Z = I(T, j, N, P, E + '.' + j, n);
            if (Z) return Z;
          }
          return null;
        }
        return d(x);
      }
      function le(g) {
        function x(_, w, N, P, E) {
          var T = _[w],
            M = ee(T);
          if (M !== 'object')
            return new h(
              'Invalid ' +
                P +
                ' `' +
                E +
                '` of type `' +
                M +
                '` ' +
                ('supplied to `' + N + '`, expected `object`.'),
            );
          var j = r({}, _[w], g);
          for (var I in j) {
            var Z = g[I];
            if (t(g, I) && typeof Z != 'function') return Y(N, P, E, I, se(Z));
            if (!Z)
              return new h(
                'Invalid ' +
                  P +
                  ' `' +
                  E +
                  '` key `' +
                  I +
                  '` supplied to `' +
                  N +
                  '`.\nBad object: ' +
                  JSON.stringify(_[w], null, '  ') +
                  `
Valid keys: ` +
                  JSON.stringify(Object.keys(g), null, '  '),
              );
            var b = Z(T, I, N, P, E + '.' + I, n);
            if (b) return b;
          }
          return null;
        }
        return d(x);
      }
      function Q(g) {
        switch (typeof g) {
          case 'number':
          case 'string':
          case 'undefined':
            return !0;
          case 'boolean':
            return !g;
          case 'object':
            if (Array.isArray(g)) return g.every(Q);
            if (g === null || c(g)) return !0;
            var x = p(g);
            if (x) {
              var _ = x.call(g),
                w;
              if (x !== g.entries) {
                for (; !(w = _.next()).done; ) if (!Q(w.value)) return !1;
              } else
                for (; !(w = _.next()).done; ) {
                  var N = w.value;
                  if (N && !Q(N[1])) return !1;
                }
            } else return !1;
            return !0;
          default:
            return !1;
        }
      }
      function q(g, x) {
        return g === 'symbol'
          ? !0
          : x
          ? x['@@toStringTag'] === 'Symbol' || (typeof Symbol == 'function' && x instanceof Symbol)
          : !1;
      }
      function ee(g) {
        var x = typeof g;
        return Array.isArray(g) ? 'array' : g instanceof RegExp ? 'object' : q(x, g) ? 'symbol' : x;
      }
      function se(g) {
        if (typeof g > 'u' || g === null) return '' + g;
        var x = ee(g);
        if (x === 'object') {
          if (g instanceof Date) return 'date';
          if (g instanceof RegExp) return 'regexp';
        }
        return x;
      }
      function ve(g) {
        var x = se(g);
        switch (x) {
          case 'array':
          case 'object':
            return 'an ' + x;
          case 'boolean':
          case 'date':
          case 'regexp':
            return 'a ' + x;
          default:
            return x;
        }
      }
      function Se(g) {
        return !g.constructor || !g.constructor.name ? u : g.constructor.name;
      }
      return (
        (y.checkPropTypes = o), (y.resetWarningCache = o.resetWarningCache), (y.PropTypes = y), y
      );
    }),
    dr
  );
}
var fr, Ur;
function wt() {
  if (Ur) return fr;
  Ur = 1;
  var e = xr();
  function r() {}
  function n() {}
  return (
    (n.resetWarningCache = r),
    (fr = function () {
      function t(s, c, i, l, f, p) {
        if (p !== e) {
          var u = new Error(
            'Calling PropTypes validators directly is not supported by the `prop-types` package. Use PropTypes.checkPropTypes() to call them. Read more at http://fb.me/use-check-prop-types',
          );
          throw ((u.name = 'Invariant Violation'), u);
        }
      }
      t.isRequired = t;
      function o() {
        return t;
      }
      var a = {
        array: t,
        bigint: t,
        bool: t,
        func: t,
        number: t,
        object: t,
        string: t,
        symbol: t,
        any: t,
        arrayOf: o,
        element: t,
        elementType: t,
        instanceOf: o,
        node: t,
        objectOf: o,
        oneOf: o,
        oneOfType: o,
        shape: o,
        exact: o,
        checkPropTypes: n,
        resetWarningCache: r,
      };
      return (a.PropTypes = a), a;
    }),
    fr
  );
}
if (process.env.NODE_ENV !== 'production') {
  var Tt = Nn(),
    Ct = !0;
  mr.exports = Et()(Tt.isElement, Ct);
} else mr.exports = wt()();
var _t = mr.exports;
const U = /* @__PURE__ */ vt(_t);
function Pe(e) {
  let r = 'https://mui.com/production-error/?code=' + e;
  for (let n = 1; n < arguments.length; n += 1) r += '&args[]=' + encodeURIComponent(arguments[n]);
  return 'Minified MUI error #' + e + '; visit ' + r + ' for the full message.';
}
var gr = { exports: {} },
  L = {};
/**
 * @license React
 * react-is.production.min.js
 *
 * Copyright (c) Facebook, Inc. and its affiliates.
 *
 * This source code is licensed under the MIT license found in the
 * LICENSE file in the root directory of this source tree.
 */
var Jr;
function Ot() {
  if (Jr) return L;
  Jr = 1;
  var e = Symbol.for('react.element'),
    r = Symbol.for('react.portal'),
    n = Symbol.for('react.fragment'),
    t = Symbol.for('react.strict_mode'),
    o = Symbol.for('react.profiler'),
    a = Symbol.for('react.provider'),
    s = Symbol.for('react.context'),
    c = Symbol.for('react.server_context'),
    i = Symbol.for('react.forward_ref'),
    l = Symbol.for('react.suspense'),
    f = Symbol.for('react.suspense_list'),
    p = Symbol.for('react.memo'),
    u = Symbol.for('react.lazy'),
    y = Symbol.for('react.offscreen'),
    v;
  v = Symbol.for('react.module.reference');
  function h(d) {
    if (typeof d == 'object' && d !== null) {
      var S = d.$$typeof;
      switch (S) {
        case e:
          switch (((d = d.type), d)) {
            case n:
            case o:
            case t:
            case l:
            case f:
              return d;
            default:
              switch (((d = d && d.$$typeof), d)) {
                case c:
                case s:
                case i:
                case u:
                case p:
                case a:
                  return d;
                default:
                  return S;
              }
          }
        case r:
          return S;
      }
    }
  }
  return (
    (L.ContextConsumer = s),
    (L.ContextProvider = a),
    (L.Element = e),
    (L.ForwardRef = i),
    (L.Fragment = n),
    (L.Lazy = u),
    (L.Memo = p),
    (L.Portal = r),
    (L.Profiler = o),
    (L.StrictMode = t),
    (L.Suspense = l),
    (L.SuspenseList = f),
    (L.isAsyncMode = function () {
      return !1;
    }),
    (L.isConcurrentMode = function () {
      return !1;
    }),
    (L.isContextConsumer = function (d) {
      return h(d) === s;
    }),
    (L.isContextProvider = function (d) {
      return h(d) === a;
    }),
    (L.isElement = function (d) {
      return typeof d == 'object' && d !== null && d.$$typeof === e;
    }),
    (L.isForwardRef = function (d) {
      return h(d) === i;
    }),
    (L.isFragment = function (d) {
      return h(d) === n;
    }),
    (L.isLazy = function (d) {
      return h(d) === u;
    }),
    (L.isMemo = function (d) {
      return h(d) === p;
    }),
    (L.isPortal = function (d) {
      return h(d) === r;
    }),
    (L.isProfiler = function (d) {
      return h(d) === o;
    }),
    (L.isStrictMode = function (d) {
      return h(d) === t;
    }),
    (L.isSuspense = function (d) {
      return h(d) === l;
    }),
    (L.isSuspenseList = function (d) {
      return h(d) === f;
    }),
    (L.isValidElementType = function (d) {
      return (
        typeof d == 'string' ||
        typeof d == 'function' ||
        d === n ||
        d === o ||
        d === t ||
        d === l ||
        d === f ||
        d === y ||
        (typeof d == 'object' &&
          d !== null &&
          (d.$$typeof === u ||
            d.$$typeof === p ||
            d.$$typeof === a ||
            d.$$typeof === s ||
            d.$$typeof === i ||
            d.$$typeof === v ||
            d.getModuleId !== void 0))
      );
    }),
    (L.typeOf = h),
    L
  );
}
var F = {};
/**
 * @license React
 * react-is.development.js
 *
 * Copyright (c) Facebook, Inc. and its affiliates.
 *
 * This source code is licensed under the MIT license found in the
 * LICENSE file in the root directory of this source tree.
 */
var Gr;
function $t() {
  return (
    Gr ||
      ((Gr = 1),
      process.env.NODE_ENV !== 'production' &&
        (function () {
          var e = Symbol.for('react.element'),
            r = Symbol.for('react.portal'),
            n = Symbol.for('react.fragment'),
            t = Symbol.for('react.strict_mode'),
            o = Symbol.for('react.profiler'),
            a = Symbol.for('react.provider'),
            s = Symbol.for('react.context'),
            c = Symbol.for('react.server_context'),
            i = Symbol.for('react.forward_ref'),
            l = Symbol.for('react.suspense'),
            f = Symbol.for('react.suspense_list'),
            p = Symbol.for('react.memo'),
            u = Symbol.for('react.lazy'),
            y = Symbol.for('react.offscreen'),
            v = !1,
            h = !1,
            d = !1,
            S = !1,
            W = !1,
            B;
          B = Symbol.for('react.module.reference');
          function R(k) {
            return !!(
              typeof k == 'string' ||
              typeof k == 'function' ||
              k === n ||
              k === o ||
              W ||
              k === t ||
              k === l ||
              k === f ||
              S ||
              k === y ||
              v ||
              h ||
              d ||
              (typeof k == 'object' &&
                k !== null &&
                (k.$$typeof === u ||
                  k.$$typeof === p ||
                  k.$$typeof === a ||
                  k.$$typeof === s ||
                  k.$$typeof === i || // This needs to include all possible module reference object
                  // types supported by any Flight configuration anywhere since
                  // we don't know which Flight build this will end up being used
                  // with.
                  k.$$typeof === B ||
                  k.getModuleId !== void 0))
            );
          }
          function m(k) {
            if (typeof k == 'object' && k !== null) {
              var Ne = k.$$typeof;
              switch (Ne) {
                case e:
                  var Je = k.type;
                  switch (Je) {
                    case n:
                    case o:
                    case t:
                    case l:
                    case f:
                      return Je;
                    default:
                      var Or = Je && Je.$$typeof;
                      switch (Or) {
                        case c:
                        case s:
                        case i:
                        case u:
                        case p:
                        case a:
                          return Or;
                        default:
                          return Ne;
                      }
                  }
                case r:
                  return Ne;
              }
            }
          }
          var X = s,
            ne = a,
            ie = e,
            ae = i,
            D = n,
            Y = u,
            ce = p,
            le = r,
            Q = o,
            q = t,
            ee = l,
            se = f,
            ve = !1,
            Se = !1;
          function g(k) {
            return (
              ve ||
                ((ve = !0),
                console.warn(
                  'The ReactIs.isAsyncMode() alias has been deprecated, and will be removed in React 18+.',
                )),
              !1
            );
          }
          function x(k) {
            return (
              Se ||
                ((Se = !0),
                console.warn(
                  'The ReactIs.isConcurrentMode() alias has been deprecated, and will be removed in React 18+.',
                )),
              !1
            );
          }
          function _(k) {
            return m(k) === s;
          }
          function w(k) {
            return m(k) === a;
          }
          function N(k) {
            return typeof k == 'object' && k !== null && k.$$typeof === e;
          }
          function P(k) {
            return m(k) === i;
          }
          function E(k) {
            return m(k) === n;
          }
          function T(k) {
            return m(k) === u;
          }
          function M(k) {
            return m(k) === p;
          }
          function j(k) {
            return m(k) === r;
          }
          function I(k) {
            return m(k) === o;
          }
          function Z(k) {
            return m(k) === t;
          }
          function b(k) {
            return m(k) === l;
          }
          function te(k) {
            return m(k) === f;
          }
          (F.ContextConsumer = X),
            (F.ContextProvider = ne),
            (F.Element = ie),
            (F.ForwardRef = ae),
            (F.Fragment = D),
            (F.Lazy = Y),
            (F.Memo = ce),
            (F.Portal = le),
            (F.Profiler = Q),
            (F.StrictMode = q),
            (F.Suspense = ee),
            (F.SuspenseList = se),
            (F.isAsyncMode = g),
            (F.isConcurrentMode = x),
            (F.isContextConsumer = _),
            (F.isContextProvider = w),
            (F.isElement = N),
            (F.isForwardRef = P),
            (F.isFragment = E),
            (F.isLazy = T),
            (F.isMemo = M),
            (F.isPortal = j),
            (F.isProfiler = I),
            (F.isStrictMode = Z),
            (F.isSuspense = b),
            (F.isSuspenseList = te),
            (F.isValidElementType = R),
            (F.typeOf = m);
        })()),
    F
  );
}
process.env.NODE_ENV === 'production' ? (gr.exports = Ot()) : (gr.exports = $t());
var Kr = gr.exports;
const Rt = /^\s*function(?:\s|\s*\/\*.*\*\/\s*)+([^(\s/]*)\s*/;
function At(e) {
  const r = `${e}`.match(Rt);
  return (r && r[1]) || '';
}
function wn(e, r = '') {
  return e.displayName || e.name || At(e) || r;
}
function qr(e, r, n) {
  const t = wn(r);
  return e.displayName || (t !== '' ? `${n}(${t})` : n);
}
function Pt(e) {
  if (e != null) {
    if (typeof e == 'string') return e;
    if (typeof e == 'function') return wn(e, 'Component');
    if (typeof e == 'object')
      switch (e.$$typeof) {
        case Kr.ForwardRef:
          return qr(e, e.render, 'ForwardRef');
        case Kr.Memo:
          return qr(e, e.type, 'memo');
        default:
          return;
      }
  }
}
function he(e) {
  if (typeof e != 'string')
    throw new Error(
      process.env.NODE_ENV !== 'production'
        ? 'MUI: `capitalize(string)` expects a string argument.'
        : Pe(7),
    );
  return e.charAt(0).toUpperCase() + e.slice(1);
}
function Tn(e, r) {
  const n = A({}, r);
  return (
    Object.keys(e).forEach((t) => {
      if (t.toString().match(/^(components|slots)$/)) n[t] = A({}, e[t], n[t]);
      else if (t.toString().match(/^(componentsProps|slotProps)$/)) {
        const o = e[t] || {},
          a = r[t];
        (n[t] = {}),
          !a || !Object.keys(a)
            ? (n[t] = o)
            : !o || !Object.keys(o)
            ? (n[t] = a)
            : ((n[t] = A({}, a)),
              Object.keys(o).forEach((s) => {
                n[t][s] = Tn(o[s], a[s]);
              }));
      } else n[t] === void 0 && (n[t] = e[t]);
    }),
    n
  );
}
function Mt(e, r, n = void 0) {
  const t = {};
  return (
    Object.keys(e).forEach(
      // `Objet.keys(slots)` can't be wider than `T` because we infer `T` from `slots`.
      // @ts-expect-error https://github.com/microsoft/TypeScript/pull/12253#issuecomment-263132208
      (o) => {
        t[o] = e[o]
          .reduce((a, s) => {
            if (s) {
              const c = r(s);
              c !== '' && a.push(c), n && n[s] && a.push(n[s]);
            }
            return a;
          }, [])
          .join(' ');
      },
    ),
    t
  );
}
const Wr = (e) => e,
  It = () => {
    let e = Wr;
    return {
      configure(r) {
        e = r;
      },
      generate(r) {
        return e(r);
      },
      reset() {
        e = Wr;
      },
    };
  },
  Bt = It(),
  Dt = Bt,
  jt = {
    active: 'active',
    checked: 'checked',
    completed: 'completed',
    disabled: 'disabled',
    readOnly: 'readOnly',
    error: 'error',
    expanded: 'expanded',
    focused: 'focused',
    focusVisible: 'focusVisible',
    required: 'required',
    selected: 'selected',
  };
function kr(e, r, n = 'Mui') {
  const t = jt[r];
  return t ? `${n}-${t}` : `${Dt.generate(e)}-${r}`;
}
function zt(e, r, n = 'Mui') {
  const t = {};
  return (
    r.forEach((o) => {
      t[o] = kr(e, o, n);
    }),
    t
  );
}
function ge(e, r) {
  if (e == null) return {};
  var n = {},
    t = Object.keys(e),
    o,
    a;
  for (a = 0; a < t.length; a++) (o = t[a]), !(r.indexOf(o) >= 0) && (n[o] = e[o]);
  return n;
}
function Cn(e) {
  var r,
    n,
    t = '';
  if (typeof e == 'string' || typeof e == 'number') t += e;
  else if (typeof e == 'object')
    if (Array.isArray(e))
      for (r = 0; r < e.length; r++) e[r] && (n = Cn(e[r])) && (t && (t += ' '), (t += n));
    else for (r in e) e[r] && (t && (t += ' '), (t += r));
  return t;
}
function Vt() {
  for (var e, r, n = 0, t = ''; n < arguments.length; )
    (e = arguments[n++]) && (r = Cn(e)) && (t && (t += ' '), (t += r));
  return t;
}
const Lt = ['values', 'unit', 'step'],
  Ft = (e) => {
    const r =
      Object.keys(e).map((n) => ({
        key: n,
        val: e[n],
      })) || [];
    return (
      r.sort((n, t) => n.val - t.val),
      r.reduce(
        (n, t) =>
          A({}, n, {
            [t.key]: t.val,
          }),
        {},
      )
    );
  };
function Ht(e) {
  const {
      // The breakpoint **start** at this value.
      // For instance with the first breakpoint xs: [xs, sm).
      values: r = {
        xs: 0,
        // phone
        sm: 600,
        // tablet
        md: 900,
        // small laptop
        lg: 1200,
        // desktop
        xl: 1536,
        // large screen
      },
      unit: n = 'px',
      step: t = 5,
    } = e,
    o = ge(e, Lt),
    a = Ft(r),
    s = Object.keys(a);
  function c(u) {
    return `@media (min-width:${typeof r[u] == 'number' ? r[u] : u}${n})`;
  }
  function i(u) {
    return `@media (max-width:${(typeof r[u] == 'number' ? r[u] : u) - t / 100}${n})`;
  }
  function l(u, y) {
    const v = s.indexOf(y);
    return `@media (min-width:${typeof r[u] == 'number' ? r[u] : u}${n}) and (max-width:${
      (v !== -1 && typeof r[s[v]] == 'number' ? r[s[v]] : y) - t / 100
    }${n})`;
  }
  function f(u) {
    return s.indexOf(u) + 1 < s.length ? l(u, s[s.indexOf(u) + 1]) : c(u);
  }
  function p(u) {
    const y = s.indexOf(u);
    return y === 0
      ? c(s[1])
      : y === s.length - 1
      ? i(s[y])
      : l(u, s[s.indexOf(u) + 1]).replace('@media', '@media not all and');
  }
  return A(
    {
      keys: s,
      values: a,
      up: c,
      down: i,
      between: l,
      only: f,
      not: p,
      unit: n,
    },
    o,
  );
}
const Ut = {
    borderRadius: 4,
  },
  Jt = Ut,
  Gt =
    process.env.NODE_ENV !== 'production'
      ? U.oneOfType([U.number, U.string, U.object, U.array])
      : {},
  ye = Gt;
function ze(e, r) {
  return r
    ? pe(e, r, {
        clone: !1,
        // No need to clone deep, it's way faster.
      })
    : e;
}
const Sr = {
    xs: 0,
    // phone
    sm: 600,
    // tablet
    md: 900,
    // small laptop
    lg: 1200,
    // desktop
    xl: 1536,
    // large screen
  },
  Xr = {
    // Sorted ASC by size. That's important.
    // It can't be configured as it's used statically for propTypes.
    keys: ['xs', 'sm', 'md', 'lg', 'xl'],
    up: (e) => `@media (min-width:${Sr[e]}px)`,
  };
function me(e, r, n) {
  const t = e.theme || {};
  if (Array.isArray(r)) {
    const a = t.breakpoints || Xr;
    return r.reduce((s, c, i) => ((s[a.up(a.keys[i])] = n(r[i])), s), {});
  }
  if (typeof r == 'object') {
    const a = t.breakpoints || Xr;
    return Object.keys(r).reduce((s, c) => {
      if (Object.keys(a.values || Sr).indexOf(c) !== -1) {
        const i = a.up(c);
        s[i] = n(r[c], c);
      } else {
        const i = c;
        s[i] = r[i];
      }
      return s;
    }, {});
  }
  return n(r);
}
function Kt(e = {}) {
  var r;
  return (
    ((r = e.keys) == null
      ? void 0
      : r.reduce((t, o) => {
          const a = e.up(o);
          return (t[a] = {}), t;
        }, {})) || {}
  );
}
function qt(e, r) {
  return e.reduce((n, t) => {
    const o = n[t];
    return (!o || Object.keys(o).length === 0) && delete n[t], n;
  }, r);
}
function We(e, r, n = !0) {
  if (!r || typeof r != 'string') return null;
  if (e && e.vars && n) {
    const t = `vars.${r}`.split('.').reduce((o, a) => (o && o[a] ? o[a] : null), e);
    if (t != null) return t;
  }
  return r.split('.').reduce((t, o) => (t && t[o] != null ? t[o] : null), e);
}
function qe(e, r, n, t = n) {
  let o;
  return (
    typeof e == 'function' ? (o = e(n)) : Array.isArray(e) ? (o = e[n] || t) : (o = We(e, n) || t),
    r && (o = r(o, t, e)),
    o
  );
}
function H(e) {
  const { prop: r, cssProperty: n = e.prop, themeKey: t, transform: o } = e,
    a = (s) => {
      if (s[r] == null) return null;
      const c = s[r],
        i = s.theme,
        l = We(i, t) || {};
      return me(s, c, (p) => {
        let u = qe(l, o, p);
        return (
          p === u &&
            typeof p == 'string' &&
            (u = qe(l, o, `${r}${p === 'default' ? '' : he(p)}`, p)),
          n === !1
            ? u
            : {
                [n]: u,
              }
        );
      });
    };
  return (
    (a.propTypes =
      process.env.NODE_ENV !== 'production'
        ? {
            [r]: ye,
          }
        : {}),
    (a.filterProps = [r]),
    a
  );
}
function Wt(e) {
  const r = {};
  return (n) => (r[n] === void 0 && (r[n] = e(n)), r[n]);
}
const Xt = {
    m: 'margin',
    p: 'padding',
  },
  Yt = {
    t: 'Top',
    r: 'Right',
    b: 'Bottom',
    l: 'Left',
    x: ['Left', 'Right'],
    y: ['Top', 'Bottom'],
  },
  Yr = {
    marginX: 'mx',
    marginY: 'my',
    paddingX: 'px',
    paddingY: 'py',
  },
  Zt = Wt((e) => {
    if (e.length > 2)
      if (Yr[e]) e = Yr[e];
      else return [e];
    const [r, n] = e.split(''),
      t = Xt[r],
      o = Yt[n] || '';
    return Array.isArray(o) ? o.map((a) => t + a) : [t + o];
  }),
  Xe = [
    'm',
    'mt',
    'mr',
    'mb',
    'ml',
    'mx',
    'my',
    'margin',
    'marginTop',
    'marginRight',
    'marginBottom',
    'marginLeft',
    'marginX',
    'marginY',
    'marginInline',
    'marginInlineStart',
    'marginInlineEnd',
    'marginBlock',
    'marginBlockStart',
    'marginBlockEnd',
  ],
  Ye = [
    'p',
    'pt',
    'pr',
    'pb',
    'pl',
    'px',
    'py',
    'padding',
    'paddingTop',
    'paddingRight',
    'paddingBottom',
    'paddingLeft',
    'paddingX',
    'paddingY',
    'paddingInline',
    'paddingInlineStart',
    'paddingInlineEnd',
    'paddingBlock',
    'paddingBlockStart',
    'paddingBlockEnd',
  ],
  Qt = [...Xe, ...Ye];
function He(e, r, n, t) {
  var o;
  const a = (o = We(e, r, !1)) != null ? o : n;
  return typeof a == 'number'
    ? (s) =>
        typeof s == 'string'
          ? s
          : (process.env.NODE_ENV !== 'production' &&
              typeof s != 'number' &&
              console.error(`MUI: Expected ${t} argument to be a number or a string, got ${s}.`),
            a * s)
    : Array.isArray(a)
    ? (s) =>
        typeof s == 'string'
          ? s
          : (process.env.NODE_ENV !== 'production' &&
              (Number.isInteger(s)
                ? s > a.length - 1 &&
                  console.error(
                    [
                      `MUI: The value provided (${s}) overflows.`,
                      `The supported values are: ${JSON.stringify(a)}.`,
                      `${s} > ${a.length - 1}, you need to add the missing values.`,
                    ].join(`
`),
                  )
                : console.error(
                    [
                      `MUI: The \`theme.${r}\` array type cannot be combined with non integer values.You should either use an integer value that can be used as index, or define the \`theme.${r}\` as a number.`,
                    ].join(`
`),
                  )),
            a[s])
    : typeof a == 'function'
    ? a
    : (process.env.NODE_ENV !== 'production' &&
        console.error(
          [
            `MUI: The \`theme.${r}\` value (${a}) is invalid.`,
            'It should be a number, an array or a function.',
          ].join(`
`),
        ),
      () => {});
}
function _n(e) {
  return He(e, 'spacing', 8, 'spacing');
}
function Ue(e, r) {
  if (typeof r == 'string' || r == null) return r;
  const n = Math.abs(r),
    t = e(n);
  return r >= 0 ? t : typeof t == 'number' ? -t : `-${t}`;
}
function eo(e, r) {
  return (n) => e.reduce((t, o) => ((t[o] = Ue(r, n)), t), {});
}
function ro(e, r, n, t) {
  if (r.indexOf(n) === -1) return null;
  const o = Zt(n),
    a = eo(o, t),
    s = e[n];
  return me(e, s, a);
}
function On(e, r) {
  const n = _n(e.theme);
  return Object.keys(e)
    .map((t) => ro(e, r, t, n))
    .reduce(ze, {});
}
function G(e) {
  return On(e, Xe);
}
G.propTypes =
  process.env.NODE_ENV !== 'production' ? Xe.reduce((e, r) => ((e[r] = ye), e), {}) : {};
G.filterProps = Xe;
function K(e) {
  return On(e, Ye);
}
K.propTypes =
  process.env.NODE_ENV !== 'production' ? Ye.reduce((e, r) => ((e[r] = ye), e), {}) : {};
K.filterProps = Ye;
process.env.NODE_ENV !== 'production' && Qt.reduce((e, r) => ((e[r] = ye), e), {});
function no(e = 8) {
  if (e.mui) return e;
  const r = _n({
      spacing: e,
    }),
    n = (...t) => (
      process.env.NODE_ENV !== 'production' &&
        (t.length <= 4 ||
          console.error(
            `MUI: Too many arguments provided, expected between 0 and 4, got ${t.length}`,
          )),
      (t.length === 0 ? [1] : t)
        .map((a) => {
          const s = r(a);
          return typeof s == 'number' ? `${s}px` : s;
        })
        .join(' ')
    );
  return (n.mui = !0), n;
}
function Ze(...e) {
  const r = e.reduce(
      (t, o) => (
        o.filterProps.forEach((a) => {
          t[a] = o;
        }),
        t
      ),
      {},
    ),
    n = (t) => Object.keys(t).reduce((o, a) => (r[a] ? ze(o, r[a](t)) : o), {});
  return (
    (n.propTypes =
      process.env.NODE_ENV !== 'production'
        ? e.reduce((t, o) => Object.assign(t, o.propTypes), {})
        : {}),
    (n.filterProps = e.reduce((t, o) => t.concat(o.filterProps), [])),
    n
  );
}
function ue(e) {
  return typeof e != 'number' ? e : `${e}px solid`;
}
const to = H({
    prop: 'border',
    themeKey: 'borders',
    transform: ue,
  }),
  oo = H({
    prop: 'borderTop',
    themeKey: 'borders',
    transform: ue,
  }),
  ao = H({
    prop: 'borderRight',
    themeKey: 'borders',
    transform: ue,
  }),
  so = H({
    prop: 'borderBottom',
    themeKey: 'borders',
    transform: ue,
  }),
  io = H({
    prop: 'borderLeft',
    themeKey: 'borders',
    transform: ue,
  }),
  co = H({
    prop: 'borderColor',
    themeKey: 'palette',
  }),
  lo = H({
    prop: 'borderTopColor',
    themeKey: 'palette',
  }),
  uo = H({
    prop: 'borderRightColor',
    themeKey: 'palette',
  }),
  fo = H({
    prop: 'borderBottomColor',
    themeKey: 'palette',
  }),
  po = H({
    prop: 'borderLeftColor',
    themeKey: 'palette',
  }),
  Qe = (e) => {
    if (e.borderRadius !== void 0 && e.borderRadius !== null) {
      const r = He(e.theme, 'shape.borderRadius', 4, 'borderRadius'),
        n = (t) => ({
          borderRadius: Ue(r, t),
        });
      return me(e, e.borderRadius, n);
    }
    return null;
  };
Qe.propTypes =
  process.env.NODE_ENV !== 'production'
    ? {
        borderRadius: ye,
      }
    : {};
Qe.filterProps = ['borderRadius'];
Ze(to, oo, ao, so, io, co, lo, uo, fo, po, Qe);
const er = (e) => {
  if (e.gap !== void 0 && e.gap !== null) {
    const r = He(e.theme, 'spacing', 8, 'gap'),
      n = (t) => ({
        gap: Ue(r, t),
      });
    return me(e, e.gap, n);
  }
  return null;
};
er.propTypes =
  process.env.NODE_ENV !== 'production'
    ? {
        gap: ye,
      }
    : {};
er.filterProps = ['gap'];
const rr = (e) => {
  if (e.columnGap !== void 0 && e.columnGap !== null) {
    const r = He(e.theme, 'spacing', 8, 'columnGap'),
      n = (t) => ({
        columnGap: Ue(r, t),
      });
    return me(e, e.columnGap, n);
  }
  return null;
};
rr.propTypes =
  process.env.NODE_ENV !== 'production'
    ? {
        columnGap: ye,
      }
    : {};
rr.filterProps = ['columnGap'];
const nr = (e) => {
  if (e.rowGap !== void 0 && e.rowGap !== null) {
    const r = He(e.theme, 'spacing', 8, 'rowGap'),
      n = (t) => ({
        rowGap: Ue(r, t),
      });
    return me(e, e.rowGap, n);
  }
  return null;
};
nr.propTypes =
  process.env.NODE_ENV !== 'production'
    ? {
        rowGap: ye,
      }
    : {};
nr.filterProps = ['rowGap'];
const ho = H({
    prop: 'gridColumn',
  }),
  mo = H({
    prop: 'gridRow',
  }),
  go = H({
    prop: 'gridAutoFlow',
  }),
  bo = H({
    prop: 'gridAutoColumns',
  }),
  yo = H({
    prop: 'gridAutoRows',
  }),
  vo = H({
    prop: 'gridTemplateColumns',
  }),
  xo = H({
    prop: 'gridTemplateRows',
  }),
  ko = H({
    prop: 'gridTemplateAreas',
  }),
  So = H({
    prop: 'gridArea',
  });
Ze(er, rr, nr, ho, mo, go, bo, yo, vo, xo, ko, So);
function Ae(e, r) {
  return r === 'grey' ? r : e;
}
const No = H({
    prop: 'color',
    themeKey: 'palette',
    transform: Ae,
  }),
  Eo = H({
    prop: 'bgcolor',
    cssProperty: 'backgroundColor',
    themeKey: 'palette',
    transform: Ae,
  }),
  wo = H({
    prop: 'backgroundColor',
    themeKey: 'palette',
    transform: Ae,
  });
Ze(No, Eo, wo);
function re(e) {
  return e <= 1 && e !== 0 ? `${e * 100}%` : e;
}
const To = H({
    prop: 'width',
    transform: re,
  }),
  Nr = (e) => {
    if (e.maxWidth !== void 0 && e.maxWidth !== null) {
      const r = (n) => {
        var t;
        return {
          maxWidth:
            ((t = e.theme) == null || (t = t.breakpoints) == null || (t = t.values) == null
              ? void 0
              : t[n]) ||
            Sr[n] ||
            re(n),
        };
      };
      return me(e, e.maxWidth, r);
    }
    return null;
  };
Nr.filterProps = ['maxWidth'];
const Co = H({
    prop: 'minWidth',
    transform: re,
  }),
  _o = H({
    prop: 'height',
    transform: re,
  }),
  Oo = H({
    prop: 'maxHeight',
    transform: re,
  }),
  $o = H({
    prop: 'minHeight',
    transform: re,
  });
H({
  prop: 'size',
  cssProperty: 'width',
  transform: re,
});
H({
  prop: 'size',
  cssProperty: 'height',
  transform: re,
});
const Ro = H({
  prop: 'boxSizing',
});
Ze(To, Nr, Co, _o, Oo, $o, Ro);
const Ao = {
    // borders
    border: {
      themeKey: 'borders',
      transform: ue,
    },
    borderTop: {
      themeKey: 'borders',
      transform: ue,
    },
    borderRight: {
      themeKey: 'borders',
      transform: ue,
    },
    borderBottom: {
      themeKey: 'borders',
      transform: ue,
    },
    borderLeft: {
      themeKey: 'borders',
      transform: ue,
    },
    borderColor: {
      themeKey: 'palette',
    },
    borderTopColor: {
      themeKey: 'palette',
    },
    borderRightColor: {
      themeKey: 'palette',
    },
    borderBottomColor: {
      themeKey: 'palette',
    },
    borderLeftColor: {
      themeKey: 'palette',
    },
    borderRadius: {
      themeKey: 'shape.borderRadius',
      style: Qe,
    },
    // palette
    color: {
      themeKey: 'palette',
      transform: Ae,
    },
    bgcolor: {
      themeKey: 'palette',
      cssProperty: 'backgroundColor',
      transform: Ae,
    },
    backgroundColor: {
      themeKey: 'palette',
      transform: Ae,
    },
    // spacing
    p: {
      style: K,
    },
    pt: {
      style: K,
    },
    pr: {
      style: K,
    },
    pb: {
      style: K,
    },
    pl: {
      style: K,
    },
    px: {
      style: K,
    },
    py: {
      style: K,
    },
    padding: {
      style: K,
    },
    paddingTop: {
      style: K,
    },
    paddingRight: {
      style: K,
    },
    paddingBottom: {
      style: K,
    },
    paddingLeft: {
      style: K,
    },
    paddingX: {
      style: K,
    },
    paddingY: {
      style: K,
    },
    paddingInline: {
      style: K,
    },
    paddingInlineStart: {
      style: K,
    },
    paddingInlineEnd: {
      style: K,
    },
    paddingBlock: {
      style: K,
    },
    paddingBlockStart: {
      style: K,
    },
    paddingBlockEnd: {
      style: K,
    },
    m: {
      style: G,
    },
    mt: {
      style: G,
    },
    mr: {
      style: G,
    },
    mb: {
      style: G,
    },
    ml: {
      style: G,
    },
    mx: {
      style: G,
    },
    my: {
      style: G,
    },
    margin: {
      style: G,
    },
    marginTop: {
      style: G,
    },
    marginRight: {
      style: G,
    },
    marginBottom: {
      style: G,
    },
    marginLeft: {
      style: G,
    },
    marginX: {
      style: G,
    },
    marginY: {
      style: G,
    },
    marginInline: {
      style: G,
    },
    marginInlineStart: {
      style: G,
    },
    marginInlineEnd: {
      style: G,
    },
    marginBlock: {
      style: G,
    },
    marginBlockStart: {
      style: G,
    },
    marginBlockEnd: {
      style: G,
    },
    // display
    displayPrint: {
      cssProperty: !1,
      transform: (e) => ({
        '@media print': {
          display: e,
        },
      }),
    },
    display: {},
    overflow: {},
    textOverflow: {},
    visibility: {},
    whiteSpace: {},
    // flexbox
    flexBasis: {},
    flexDirection: {},
    flexWrap: {},
    justifyContent: {},
    alignItems: {},
    alignContent: {},
    order: {},
    flex: {},
    flexGrow: {},
    flexShrink: {},
    alignSelf: {},
    justifyItems: {},
    justifySelf: {},
    // grid
    gap: {
      style: er,
    },
    rowGap: {
      style: nr,
    },
    columnGap: {
      style: rr,
    },
    gridColumn: {},
    gridRow: {},
    gridAutoFlow: {},
    gridAutoColumns: {},
    gridAutoRows: {},
    gridTemplateColumns: {},
    gridTemplateRows: {},
    gridTemplateAreas: {},
    gridArea: {},
    // positions
    position: {},
    zIndex: {
      themeKey: 'zIndex',
    },
    top: {},
    right: {},
    bottom: {},
    left: {},
    // shadows
    boxShadow: {
      themeKey: 'shadows',
    },
    // sizing
    width: {
      transform: re,
    },
    maxWidth: {
      style: Nr,
    },
    minWidth: {
      transform: re,
    },
    height: {
      transform: re,
    },
    maxHeight: {
      transform: re,
    },
    minHeight: {
      transform: re,
    },
    boxSizing: {},
    // typography
    fontFamily: {
      themeKey: 'typography',
    },
    fontSize: {
      themeKey: 'typography',
    },
    fontStyle: {
      themeKey: 'typography',
    },
    fontWeight: {
      themeKey: 'typography',
    },
    letterSpacing: {},
    textTransform: {},
    lineHeight: {},
    textAlign: {},
    typography: {
      cssProperty: !1,
      themeKey: 'typography',
    },
  },
  Er = Ao;
function Po(...e) {
  const r = e.reduce((t, o) => t.concat(Object.keys(o)), []),
    n = new Set(r);
  return e.every((t) => n.size === Object.keys(t).length);
}
function Mo(e, r) {
  return typeof e == 'function' ? e(r) : e;
}
function Io() {
  function e(n, t, o, a) {
    const s = {
        [n]: t,
        theme: o,
      },
      c = a[n];
    if (!c)
      return {
        [n]: t,
      };
    const { cssProperty: i = n, themeKey: l, transform: f, style: p } = c;
    if (t == null) return null;
    if (l === 'typography' && t === 'inherit')
      return {
        [n]: t,
      };
    const u = We(o, l) || {};
    return p
      ? p(s)
      : me(s, t, (v) => {
          let h = qe(u, f, v);
          return (
            v === h &&
              typeof v == 'string' &&
              (h = qe(u, f, `${n}${v === 'default' ? '' : he(v)}`, v)),
            i === !1
              ? h
              : {
                  [i]: h,
                }
          );
        });
  }
  function r(n) {
    var t;
    const { sx: o, theme: a = {} } = n || {};
    if (!o) return null;
    const s = (t = a.unstable_sxConfig) != null ? t : Er;
    function c(i) {
      let l = i;
      if (typeof i == 'function') l = i(a);
      else if (typeof i != 'object') return i;
      if (!l) return null;
      const f = Kt(a.breakpoints),
        p = Object.keys(f);
      let u = f;
      return (
        Object.keys(l).forEach((y) => {
          const v = Mo(l[y], a);
          if (v != null)
            if (typeof v == 'object')
              if (s[y]) u = ze(u, e(y, v, a, s));
              else {
                const h = me(
                  {
                    theme: a,
                  },
                  v,
                  (d) => ({
                    [y]: d,
                  }),
                );
                Po(h, v)
                  ? (u[y] = r({
                      sx: v,
                      theme: a,
                    }))
                  : (u = ze(u, h));
              }
            else u = ze(u, e(y, v, a, s));
        }),
        qt(p, u)
      );
    }
    return Array.isArray(o) ? o.map(c) : c(o);
  }
  return r;
}
const $n = Io();
$n.filterProps = ['sx'];
const wr = $n,
  Bo = ['breakpoints', 'palette', 'spacing', 'shape'];
function Tr(e = {}, ...r) {
  const { breakpoints: n = {}, palette: t = {}, spacing: o, shape: a = {} } = e,
    s = ge(e, Bo),
    c = Ht(n),
    i = no(o);
  let l = pe(
    {
      breakpoints: c,
      direction: 'ltr',
      components: {},
      // Inject component definitions.
      palette: A(
        {
          mode: 'light',
        },
        t,
      ),
      spacing: i,
      shape: A({}, Jt, a),
    },
    s,
  );
  return (
    (l = r.reduce((f, p) => pe(f, p), l)),
    (l.unstable_sxConfig = A({}, Er, s == null ? void 0 : s.unstable_sxConfig)),
    (l.unstable_sx = function (p) {
      return wr({
        sx: p,
        theme: this,
      });
    }),
    l
  );
}
function Do(e) {
  return Object.keys(e).length === 0;
}
function jo(e = null) {
  const r = Ve.useContext(Zn);
  return !r || Do(r) ? e : r;
}
const zo = Tr();
function Vo(e = zo) {
  return jo(e);
}
const Lo = ['variant'];
function Zr(e) {
  return e.length === 0;
}
function Rn(e) {
  const { variant: r } = e,
    n = ge(e, Lo);
  let t = r || '';
  return (
    Object.keys(n)
      .sort()
      .forEach((o) => {
        o === 'color'
          ? (t += Zr(t) ? e[o] : he(e[o]))
          : (t += `${Zr(t) ? o : he(o)}${he(e[o].toString())}`);
      }),
    t
  );
}
const Fo = ['name', 'slot', 'skipVariantsResolver', 'skipSx', 'overridesResolver'];
function Ho(e) {
  return Object.keys(e).length === 0;
}
function Uo(e) {
  return (
    typeof e == 'string' && // 96 is one less than the char code
    // for "a" so this is checking that
    // it's a lowercase character
    e.charCodeAt(0) > 96
  );
}
const Jo = (e, r) =>
    r.components && r.components[e] && r.components[e].styleOverrides
      ? r.components[e].styleOverrides
      : null,
  Go = (e, r) => {
    let n = [];
    r &&
      r.components &&
      r.components[e] &&
      r.components[e].variants &&
      (n = r.components[e].variants);
    const t = {};
    return (
      n.forEach((o) => {
        const a = Rn(o.props);
        t[a] = o.style;
      }),
      t
    );
  },
  Ko = (e, r, n, t) => {
    var o;
    const { ownerState: a = {} } = e,
      s = [],
      c = n == null || (o = n.components) == null || (o = o[t]) == null ? void 0 : o.variants;
    return (
      c &&
        c.forEach((i) => {
          let l = !0;
          Object.keys(i.props).forEach((f) => {
            a[f] !== i.props[f] && e[f] !== i.props[f] && (l = !1);
          }),
            l && s.push(r[Rn(i.props)]);
        }),
      s
    );
  };
function Ke(e) {
  return e !== 'ownerState' && e !== 'theme' && e !== 'sx' && e !== 'as';
}
const qo = Tr(),
  Wo = (e) => e.charAt(0).toLowerCase() + e.slice(1);
function De({ defaultTheme: e, theme: r, themeId: n }) {
  return Ho(r) ? e : r[n] || r;
}
function Xo(e = {}) {
  const {
      themeId: r,
      defaultTheme: n = qo,
      rootShouldForwardProp: t = Ke,
      slotShouldForwardProp: o = Ke,
    } = e,
    a = (s) =>
      wr(
        A({}, s, {
          theme: De(
            A({}, s, {
              defaultTheme: n,
              themeId: r,
            }),
          ),
        }),
      );
  return (
    (a.__mui_systemSx = !0),
    (s, c = {}) => {
      Qn(s, (R) => R.filter((m) => !(m != null && m.__mui_systemSx)));
      const { name: i, slot: l, skipVariantsResolver: f, skipSx: p, overridesResolver: u } = c,
        y = ge(c, Fo),
        v = f !== void 0 ? f : (l && l !== 'Root') || !1,
        h = p || !1;
      let d;
      process.env.NODE_ENV !== 'production' && i && (d = `${i}-${Wo(l || 'Root')}`);
      let S = Ke;
      l === 'Root' ? (S = t) : l ? (S = o) : Uo(s) && (S = void 0);
      const W = Yn(
          s,
          A(
            {
              shouldForwardProp: S,
              label: d,
            },
            y,
          ),
        ),
        B = (R, ...m) => {
          const X = m
            ? m.map((D) =>
                typeof D == 'function' && D.__emotion_real !== D
                  ? (Y) =>
                      D(
                        A({}, Y, {
                          theme: De(
                            A({}, Y, {
                              defaultTheme: n,
                              themeId: r,
                            }),
                          ),
                        }),
                      )
                  : D,
              )
            : [];
          let ne = R;
          i &&
            u &&
            X.push((D) => {
              const Y = De(
                  A({}, D, {
                    defaultTheme: n,
                    themeId: r,
                  }),
                ),
                ce = Jo(i, Y);
              if (ce) {
                const le = {};
                return (
                  Object.entries(ce).forEach(([Q, q]) => {
                    le[Q] =
                      typeof q == 'function'
                        ? q(
                            A({}, D, {
                              theme: Y,
                            }),
                          )
                        : q;
                  }),
                  u(D, le)
                );
              }
              return null;
            }),
            i &&
              !v &&
              X.push((D) => {
                const Y = De(
                  A({}, D, {
                    defaultTheme: n,
                    themeId: r,
                  }),
                );
                return Ko(D, Go(i, Y), Y, i);
              }),
            h || X.push(a);
          const ie = X.length - m.length;
          if (Array.isArray(R) && ie > 0) {
            const D = new Array(ie).fill('');
            (ne = [...R, ...D]), (ne.raw = [...R.raw, ...D]);
          } else
            typeof R == 'function' && // On the server Emotion doesn't use React.forwardRef for creating components, so the created
              // component stays as a function. This condition makes sure that we do not interpolate functions
              // which are basically components used as a selectors.
              R.__emotion_real !== R &&
              (ne = (D) =>
                R(
                  A({}, D, {
                    theme: De(
                      A({}, D, {
                        defaultTheme: n,
                        themeId: r,
                      }),
                    ),
                  }),
                ));
          const ae = W(ne, ...X);
          if (process.env.NODE_ENV !== 'production') {
            let D;
            i && (D = `${i}${l || ''}`),
              D === void 0 && (D = `Styled(${Pt(s)})`),
              (ae.displayName = D);
          }
          return s.muiName && (ae.muiName = s.muiName), ae;
        };
      return W.withConfig && (B.withConfig = W.withConfig), B;
    }
  );
}
function Yo(e) {
  const { theme: r, name: n, props: t } = e;
  return !r || !r.components || !r.components[n] || !r.components[n].defaultProps
    ? t
    : Tn(r.components[n].defaultProps, t);
}
function Zo({ props: e, name: r, defaultTheme: n, themeId: t }) {
  let o = Vo(n);
  return (
    t && (o = o[t] || o),
    Yo({
      theme: o,
      name: r,
      props: e,
    })
  );
}
function An(e, r = 0, n = 1) {
  return (
    process.env.NODE_ENV !== 'production' &&
      (e < r || e > n) &&
      console.error(`MUI: The value provided ${e} is out of range [${r}, ${n}].`),
    Math.min(Math.max(r, e), n)
  );
}
function Qo(e) {
  e = e.slice(1);
  const r = new RegExp(`.{1,${e.length >= 6 ? 2 : 1}}`, 'g');
  let n = e.match(r);
  return (
    n && n[0].length === 1 && (n = n.map((t) => t + t)),
    n
      ? `rgb${n.length === 4 ? 'a' : ''}(${n
          .map((t, o) =>
            o < 3 ? parseInt(t, 16) : Math.round((parseInt(t, 16) / 255) * 1e3) / 1e3,
          )
          .join(', ')})`
      : ''
  );
}
function Me(e) {
  if (e.type) return e;
  if (e.charAt(0) === '#') return Me(Qo(e));
  const r = e.indexOf('('),
    n = e.substring(0, r);
  if (['rgb', 'rgba', 'hsl', 'hsla', 'color'].indexOf(n) === -1)
    throw new Error(
      process.env.NODE_ENV !== 'production'
        ? `MUI: Unsupported \`${e}\` color.
The following formats are supported: #nnn, #nnnnnn, rgb(), rgba(), hsl(), hsla(), color().`
        : Pe(9, e),
    );
  let t = e.substring(r + 1, e.length - 1),
    o;
  if (n === 'color') {
    if (
      ((t = t.split(' ')),
      (o = t.shift()),
      t.length === 4 && t[3].charAt(0) === '/' && (t[3] = t[3].slice(1)),
      ['srgb', 'display-p3', 'a98-rgb', 'prophoto-rgb', 'rec-2020'].indexOf(o) === -1)
    )
      throw new Error(
        process.env.NODE_ENV !== 'production'
          ? `MUI: unsupported \`${o}\` color space.
The following color spaces are supported: srgb, display-p3, a98-rgb, prophoto-rgb, rec-2020.`
          : Pe(10, o),
      );
  } else t = t.split(',');
  return (
    (t = t.map((a) => parseFloat(a))),
    {
      type: n,
      values: t,
      colorSpace: o,
    }
  );
}
function Cr(e) {
  const { type: r, colorSpace: n } = e;
  let { values: t } = e;
  return (
    r.indexOf('rgb') !== -1
      ? (t = t.map((o, a) => (a < 3 ? parseInt(o, 10) : o)))
      : r.indexOf('hsl') !== -1 && ((t[1] = `${t[1]}%`), (t[2] = `${t[2]}%`)),
    r.indexOf('color') !== -1 ? (t = `${n} ${t.join(' ')}`) : (t = `${t.join(', ')}`),
    `${r}(${t})`
  );
}
function ea(e) {
  e = Me(e);
  const { values: r } = e,
    n = r[0],
    t = r[1] / 100,
    o = r[2] / 100,
    a = t * Math.min(o, 1 - o),
    s = (l, f = (l + n / 30) % 12) => o - a * Math.max(Math.min(f - 3, 9 - f, 1), -1);
  let c = 'rgb';
  const i = [Math.round(s(0) * 255), Math.round(s(8) * 255), Math.round(s(4) * 255)];
  return (
    e.type === 'hsla' && ((c += 'a'), i.push(r[3])),
    Cr({
      type: c,
      values: i,
    })
  );
}
function Qr(e) {
  e = Me(e);
  let r = e.type === 'hsl' || e.type === 'hsla' ? Me(ea(e)).values : e.values;
  return (
    (r = r.map(
      (n) => (
        e.type !== 'color' && (n /= 255), n <= 0.03928 ? n / 12.92 : ((n + 0.055) / 1.055) ** 2.4
      ),
    )),
    Number((0.2126 * r[0] + 0.7152 * r[1] + 0.0722 * r[2]).toFixed(3))
  );
}
function en(e, r) {
  const n = Qr(e),
    t = Qr(r);
  return (Math.max(n, t) + 0.05) / (Math.min(n, t) + 0.05);
}
function ra(e, r) {
  if (((e = Me(e)), (r = An(r)), e.type.indexOf('hsl') !== -1)) e.values[2] *= 1 - r;
  else if (e.type.indexOf('rgb') !== -1 || e.type.indexOf('color') !== -1)
    for (let n = 0; n < 3; n += 1) e.values[n] *= 1 - r;
  return Cr(e);
}
function na(e, r) {
  if (((e = Me(e)), (r = An(r)), e.type.indexOf('hsl') !== -1))
    e.values[2] += (100 - e.values[2]) * r;
  else if (e.type.indexOf('rgb') !== -1)
    for (let n = 0; n < 3; n += 1) e.values[n] += (255 - e.values[n]) * r;
  else if (e.type.indexOf('color') !== -1)
    for (let n = 0; n < 3; n += 1) e.values[n] += (1 - e.values[n]) * r;
  return Cr(e);
}
function ta(e, r) {
  return A(
    {
      toolbar: {
        minHeight: 56,
        [e.up('xs')]: {
          '@media (orientation: landscape)': {
            minHeight: 48,
          },
        },
        [e.up('sm')]: {
          minHeight: 64,
        },
      },
    },
    r,
  );
}
const oa = {
    black: '#000',
    white: '#fff',
  },
  Le = oa,
  aa = {
    50: '#fafafa',
    100: '#f5f5f5',
    200: '#eeeeee',
    300: '#e0e0e0',
    400: '#bdbdbd',
    500: '#9e9e9e',
    600: '#757575',
    700: '#616161',
    800: '#424242',
    900: '#212121',
    A100: '#f5f5f5',
    A200: '#eeeeee',
    A400: '#bdbdbd',
    A700: '#616161',
  },
  sa = aa,
  ia = {
    50: '#f3e5f5',
    100: '#e1bee7',
    200: '#ce93d8',
    300: '#ba68c8',
    400: '#ab47bc',
    500: '#9c27b0',
    600: '#8e24aa',
    700: '#7b1fa2',
    800: '#6a1b9a',
    900: '#4a148c',
    A100: '#ea80fc',
    A200: '#e040fb',
    A400: '#d500f9',
    A700: '#aa00ff',
  },
  we = ia,
  ca = {
    50: '#ffebee',
    100: '#ffcdd2',
    200: '#ef9a9a',
    300: '#e57373',
    400: '#ef5350',
    500: '#f44336',
    600: '#e53935',
    700: '#d32f2f',
    800: '#c62828',
    900: '#b71c1c',
    A100: '#ff8a80',
    A200: '#ff5252',
    A400: '#ff1744',
    A700: '#d50000',
  },
  Te = ca,
  la = {
    50: '#fff3e0',
    100: '#ffe0b2',
    200: '#ffcc80',
    300: '#ffb74d',
    400: '#ffa726',
    500: '#ff9800',
    600: '#fb8c00',
    700: '#f57c00',
    800: '#ef6c00',
    900: '#e65100',
    A100: '#ffd180',
    A200: '#ffab40',
    A400: '#ff9100',
    A700: '#ff6d00',
  },
  je = la,
  ua = {
    50: '#e3f2fd',
    100: '#bbdefb',
    200: '#90caf9',
    300: '#64b5f6',
    400: '#42a5f5',
    500: '#2196f3',
    600: '#1e88e5',
    700: '#1976d2',
    800: '#1565c0',
    900: '#0d47a1',
    A100: '#82b1ff',
    A200: '#448aff',
    A400: '#2979ff',
    A700: '#2962ff',
  },
  Ce = ua,
  da = {
    50: '#e1f5fe',
    100: '#b3e5fc',
    200: '#81d4fa',
    300: '#4fc3f7',
    400: '#29b6f6',
    500: '#03a9f4',
    600: '#039be5',
    700: '#0288d1',
    800: '#0277bd',
    900: '#01579b',
    A100: '#80d8ff',
    A200: '#40c4ff',
    A400: '#00b0ff',
    A700: '#0091ea',
  },
  _e = da,
  fa = {
    50: '#e8f5e9',
    100: '#c8e6c9',
    200: '#a5d6a7',
    300: '#81c784',
    400: '#66bb6a',
    500: '#4caf50',
    600: '#43a047',
    700: '#388e3c',
    800: '#2e7d32',
    900: '#1b5e20',
    A100: '#b9f6ca',
    A200: '#69f0ae',
    A400: '#00e676',
    A700: '#00c853',
  },
  Oe = fa,
  pa = ['mode', 'contrastThreshold', 'tonalOffset'],
  rn = {
    // The colors used to style the text.
    text: {
      // The most important text.
      primary: 'rgba(0, 0, 0, 0.87)',
      // Secondary text.
      secondary: 'rgba(0, 0, 0, 0.6)',
      // Disabled text have even lower visual prominence.
      disabled: 'rgba(0, 0, 0, 0.38)',
    },
    // The color used to divide different elements.
    divider: 'rgba(0, 0, 0, 0.12)',
    // The background colors used to style the surfaces.
    // Consistency between these values is important.
    background: {
      paper: Le.white,
      default: Le.white,
    },
    // The colors used to style the action elements.
    action: {
      // The color of an active action like an icon button.
      active: 'rgba(0, 0, 0, 0.54)',
      // The color of an hovered action.
      hover: 'rgba(0, 0, 0, 0.04)',
      hoverOpacity: 0.04,
      // The color of a selected action.
      selected: 'rgba(0, 0, 0, 0.08)',
      selectedOpacity: 0.08,
      // The color of a disabled action.
      disabled: 'rgba(0, 0, 0, 0.26)',
      // The background color of a disabled action.
      disabledBackground: 'rgba(0, 0, 0, 0.12)',
      disabledOpacity: 0.38,
      focus: 'rgba(0, 0, 0, 0.12)',
      focusOpacity: 0.12,
      activatedOpacity: 0.12,
    },
  },
  pr = {
    text: {
      primary: Le.white,
      secondary: 'rgba(255, 255, 255, 0.7)',
      disabled: 'rgba(255, 255, 255, 0.5)',
      icon: 'rgba(255, 255, 255, 0.5)',
    },
    divider: 'rgba(255, 255, 255, 0.12)',
    background: {
      paper: '#121212',
      default: '#121212',
    },
    action: {
      active: Le.white,
      hover: 'rgba(255, 255, 255, 0.08)',
      hoverOpacity: 0.08,
      selected: 'rgba(255, 255, 255, 0.16)',
      selectedOpacity: 0.16,
      disabled: 'rgba(255, 255, 255, 0.3)',
      disabledBackground: 'rgba(255, 255, 255, 0.12)',
      disabledOpacity: 0.38,
      focus: 'rgba(255, 255, 255, 0.12)',
      focusOpacity: 0.12,
      activatedOpacity: 0.24,
    },
  };
function nn(e, r, n, t) {
  const o = t.light || t,
    a = t.dark || t * 1.5;
  e[r] ||
    (e.hasOwnProperty(n)
      ? (e[r] = e[n])
      : r === 'light'
      ? (e.light = na(e.main, o))
      : r === 'dark' && (e.dark = ra(e.main, a)));
}
function ha(e = 'light') {
  return e === 'dark'
    ? {
        main: Ce[200],
        light: Ce[50],
        dark: Ce[400],
      }
    : {
        main: Ce[700],
        light: Ce[400],
        dark: Ce[800],
      };
}
function ma(e = 'light') {
  return e === 'dark'
    ? {
        main: we[200],
        light: we[50],
        dark: we[400],
      }
    : {
        main: we[500],
        light: we[300],
        dark: we[700],
      };
}
function ga(e = 'light') {
  return e === 'dark'
    ? {
        main: Te[500],
        light: Te[300],
        dark: Te[700],
      }
    : {
        main: Te[700],
        light: Te[400],
        dark: Te[800],
      };
}
function ba(e = 'light') {
  return e === 'dark'
    ? {
        main: _e[400],
        light: _e[300],
        dark: _e[700],
      }
    : {
        main: _e[700],
        light: _e[500],
        dark: _e[900],
      };
}
function ya(e = 'light') {
  return e === 'dark'
    ? {
        main: Oe[400],
        light: Oe[300],
        dark: Oe[700],
      }
    : {
        main: Oe[800],
        light: Oe[500],
        dark: Oe[900],
      };
}
function va(e = 'light') {
  return e === 'dark'
    ? {
        main: je[400],
        light: je[300],
        dark: je[700],
      }
    : {
        main: '#ed6c02',
        // closest to orange[800] that pass 3:1.
        light: je[500],
        dark: je[900],
      };
}
function xa(e) {
  const { mode: r = 'light', contrastThreshold: n = 3, tonalOffset: t = 0.2 } = e,
    o = ge(e, pa),
    a = e.primary || ha(r),
    s = e.secondary || ma(r),
    c = e.error || ga(r),
    i = e.info || ba(r),
    l = e.success || ya(r),
    f = e.warning || va(r);
  function p(h) {
    const d = en(h, pr.text.primary) >= n ? pr.text.primary : rn.text.primary;
    if (process.env.NODE_ENV !== 'production') {
      const S = en(h, d);
      S < 3 &&
        console.error(
          [
            `MUI: The contrast ratio of ${S}:1 for ${d} on ${h}`,
            'falls below the WCAG recommended absolute minimum contrast ratio of 3:1.',
            'https://www.w3.org/TR/2008/REC-WCAG20-20081211/#visual-audio-contrast-contrast',
          ].join(`
`),
        );
    }
    return d;
  }
  const u = ({
      color: h,
      name: d,
      mainShade: S = 500,
      lightShade: W = 300,
      darkShade: B = 700,
    }) => {
      if (((h = A({}, h)), !h.main && h[S] && (h.main = h[S]), !h.hasOwnProperty('main')))
        throw new Error(
          process.env.NODE_ENV !== 'production'
            ? `MUI: The color${d ? ` (${d})` : ''} provided to augmentColor(color) is invalid.
The color object needs to have a \`main\` property or a \`${S}\` property.`
            : Pe(11, d ? ` (${d})` : '', S),
        );
      if (typeof h.main != 'string')
        throw new Error(
          process.env.NODE_ENV !== 'production'
            ? `MUI: The color${d ? ` (${d})` : ''} provided to augmentColor(color) is invalid.
\`color.main\` should be a string, but \`${JSON.stringify(h.main)}\` was provided instead.

Did you intend to use one of the following approaches?

import { green } from "@mui/material/colors";

const theme1 = createTheme({ palette: {
  primary: green,
} });

const theme2 = createTheme({ palette: {
  primary: { main: green[500] },
} });`
            : Pe(12, d ? ` (${d})` : '', JSON.stringify(h.main)),
        );
      return (
        nn(h, 'light', W, t), nn(h, 'dark', B, t), h.contrastText || (h.contrastText = p(h.main)), h
      );
    },
    y = {
      dark: pr,
      light: rn,
    };
  return (
    process.env.NODE_ENV !== 'production' &&
      (y[r] || console.error(`MUI: The palette mode \`${r}\` is not supported.`)),
    pe(
      A(
        {
          // A collection of common colors.
          common: A({}, Le),
          // prevent mutable object.
          // The palette mode, can be light or dark.
          mode: r,
          // The colors used to represent primary interface elements for a user.
          primary: u({
            color: a,
            name: 'primary',
          }),
          // The colors used to represent secondary interface elements for a user.
          secondary: u({
            color: s,
            name: 'secondary',
            mainShade: 'A400',
            lightShade: 'A200',
            darkShade: 'A700',
          }),
          // The colors used to represent interface elements that the user should be made aware of.
          error: u({
            color: c,
            name: 'error',
          }),
          // The colors used to represent potentially dangerous actions or important messages.
          warning: u({
            color: f,
            name: 'warning',
          }),
          // The colors used to present information to the user that is neutral and not necessarily important.
          info: u({
            color: i,
            name: 'info',
          }),
          // The colors used to indicate the successful completion of an action that user triggered.
          success: u({
            color: l,
            name: 'success',
          }),
          // The grey colors.
          grey: sa,
          // Used by `getContrastText()` to maximize the contrast between
          // the background and the text.
          contrastThreshold: n,
          // Takes a background color and returns the text color that maximizes the contrast.
          getContrastText: p,
          // Generate a rich color object.
          augmentColor: u,
          // Used by the functions below to shift a color's luminance by approximately
          // two indexes within its tonal palette.
          // E.g., shift from Red 500 to Red 300 or Red 700.
          tonalOffset: t,
        },
        y[r],
      ),
      o,
    )
  );
}
const ka = [
  'fontFamily',
  'fontSize',
  'fontWeightLight',
  'fontWeightRegular',
  'fontWeightMedium',
  'fontWeightBold',
  'htmlFontSize',
  'allVariants',
  'pxToRem',
];
function Sa(e) {
  return Math.round(e * 1e5) / 1e5;
}
const tn = {
    textTransform: 'uppercase',
  },
  on = '"Roboto", "Helvetica", "Arial", sans-serif';
function Na(e, r) {
  const n = typeof r == 'function' ? r(e) : r,
    {
      fontFamily: t = on,
      // The default font size of the Material Specification.
      fontSize: o = 14,
      // px
      fontWeightLight: a = 300,
      fontWeightRegular: s = 400,
      fontWeightMedium: c = 500,
      fontWeightBold: i = 700,
      // Tell MUI what's the font-size on the html element.
      // 16px is the default font-size used by browsers.
      htmlFontSize: l = 16,
      // Apply the CSS properties to all the variants.
      allVariants: f,
      pxToRem: p,
    } = n,
    u = ge(n, ka);
  process.env.NODE_ENV !== 'production' &&
    (typeof o != 'number' && console.error('MUI: `fontSize` is required to be a number.'),
    typeof l != 'number' && console.error('MUI: `htmlFontSize` is required to be a number.'));
  const y = o / 14,
    v = p || ((S) => `${(S / l) * y}rem`),
    h = (S, W, B, R, m) =>
      A(
        {
          fontFamily: t,
          fontWeight: S,
          fontSize: v(W),
          // Unitless following https://meyerweb.com/eric/thoughts/2006/02/08/unitless-line-heights/
          lineHeight: B,
        },
        t === on
          ? {
              letterSpacing: `${Sa(R / W)}em`,
            }
          : {},
        m,
        f,
      ),
    d = {
      h1: h(a, 96, 1.167, -1.5),
      h2: h(a, 60, 1.2, -0.5),
      h3: h(s, 48, 1.167, 0),
      h4: h(s, 34, 1.235, 0.25),
      h5: h(s, 24, 1.334, 0),
      h6: h(c, 20, 1.6, 0.15),
      subtitle1: h(s, 16, 1.75, 0.15),
      subtitle2: h(c, 14, 1.57, 0.1),
      body1: h(s, 16, 1.5, 0.15),
      body2: h(s, 14, 1.43, 0.15),
      button: h(c, 14, 1.75, 0.4, tn),
      caption: h(s, 12, 1.66, 0.4),
      overline: h(s, 12, 2.66, 1, tn),
      inherit: {
        fontFamily: 'inherit',
        fontWeight: 'inherit',
        fontSize: 'inherit',
        lineHeight: 'inherit',
        letterSpacing: 'inherit',
      },
    };
  return pe(
    A(
      {
        htmlFontSize: l,
        pxToRem: v,
        fontFamily: t,
        fontSize: o,
        fontWeightLight: a,
        fontWeightRegular: s,
        fontWeightMedium: c,
        fontWeightBold: i,
      },
      d,
    ),
    u,
    {
      clone: !1,
      // No need to clone deep
    },
  );
}
const Ea = 0.2,
  wa = 0.14,
  Ta = 0.12;
function J(...e) {
  return [
    `${e[0]}px ${e[1]}px ${e[2]}px ${e[3]}px rgba(0,0,0,${Ea})`,
    `${e[4]}px ${e[5]}px ${e[6]}px ${e[7]}px rgba(0,0,0,${wa})`,
    `${e[8]}px ${e[9]}px ${e[10]}px ${e[11]}px rgba(0,0,0,${Ta})`,
  ].join(',');
}
const Ca = [
    'none',
    J(0, 2, 1, -1, 0, 1, 1, 0, 0, 1, 3, 0),
    J(0, 3, 1, -2, 0, 2, 2, 0, 0, 1, 5, 0),
    J(0, 3, 3, -2, 0, 3, 4, 0, 0, 1, 8, 0),
    J(0, 2, 4, -1, 0, 4, 5, 0, 0, 1, 10, 0),
    J(0, 3, 5, -1, 0, 5, 8, 0, 0, 1, 14, 0),
    J(0, 3, 5, -1, 0, 6, 10, 0, 0, 1, 18, 0),
    J(0, 4, 5, -2, 0, 7, 10, 1, 0, 2, 16, 1),
    J(0, 5, 5, -3, 0, 8, 10, 1, 0, 3, 14, 2),
    J(0, 5, 6, -3, 0, 9, 12, 1, 0, 3, 16, 2),
    J(0, 6, 6, -3, 0, 10, 14, 1, 0, 4, 18, 3),
    J(0, 6, 7, -4, 0, 11, 15, 1, 0, 4, 20, 3),
    J(0, 7, 8, -4, 0, 12, 17, 2, 0, 5, 22, 4),
    J(0, 7, 8, -4, 0, 13, 19, 2, 0, 5, 24, 4),
    J(0, 7, 9, -4, 0, 14, 21, 2, 0, 5, 26, 4),
    J(0, 8, 9, -5, 0, 15, 22, 2, 0, 6, 28, 5),
    J(0, 8, 10, -5, 0, 16, 24, 2, 0, 6, 30, 5),
    J(0, 8, 11, -5, 0, 17, 26, 2, 0, 6, 32, 5),
    J(0, 9, 11, -5, 0, 18, 28, 2, 0, 7, 34, 6),
    J(0, 9, 12, -6, 0, 19, 29, 2, 0, 7, 36, 6),
    J(0, 10, 13, -6, 0, 20, 31, 3, 0, 8, 38, 7),
    J(0, 10, 13, -6, 0, 21, 33, 3, 0, 8, 40, 7),
    J(0, 10, 14, -6, 0, 22, 35, 3, 0, 8, 42, 7),
    J(0, 11, 14, -7, 0, 23, 36, 3, 0, 9, 44, 8),
    J(0, 11, 15, -7, 0, 24, 38, 3, 0, 9, 46, 8),
  ],
  _a = Ca,
  Oa = ['duration', 'easing', 'delay'],
  $a = {
    // This is the most common easing curve.
    easeInOut: 'cubic-bezier(0.4, 0, 0.2, 1)',
    // Objects enter the screen at full velocity from off-screen and
    // slowly decelerate to a resting point.
    easeOut: 'cubic-bezier(0.0, 0, 0.2, 1)',
    // Objects leave the screen at full velocity. They do not decelerate when off-screen.
    easeIn: 'cubic-bezier(0.4, 0, 1, 1)',
    // The sharp curve is used by objects that may return to the screen at any time.
    sharp: 'cubic-bezier(0.4, 0, 0.6, 1)',
  },
  Ra = {
    shortest: 150,
    shorter: 200,
    short: 250,
    // most basic recommended timing
    standard: 300,
    // this is to be used in complex animations
    complex: 375,
    // recommended when something is entering screen
    enteringScreen: 225,
    // recommended when something is leaving screen
    leavingScreen: 195,
  };
function an(e) {
  return `${Math.round(e)}ms`;
}
function Aa(e) {
  if (!e) return 0;
  const r = e / 36;
  return Math.round((4 + 15 * r ** 0.25 + r / 5) * 10);
}
function Pa(e) {
  const r = A({}, $a, e.easing),
    n = A({}, Ra, e.duration);
  return A(
    {
      getAutoHeightDuration: Aa,
      create: (o = ['all'], a = {}) => {
        const { duration: s = n.standard, easing: c = r.easeInOut, delay: i = 0 } = a,
          l = ge(a, Oa);
        if (process.env.NODE_ENV !== 'production') {
          const f = (u) => typeof u == 'string',
            p = (u) => !isNaN(parseFloat(u));
          !f(o) &&
            !Array.isArray(o) &&
            console.error('MUI: Argument "props" must be a string or Array.'),
            !p(s) &&
              !f(s) &&
              console.error(
                `MUI: Argument "duration" must be a number or a string but found ${s}.`,
              ),
            f(c) || console.error('MUI: Argument "easing" must be a string.'),
            !p(i) && !f(i) && console.error('MUI: Argument "delay" must be a number or a string.'),
            typeof a != 'object' &&
              console.error(
                [
                  'MUI: Secong argument of transition.create must be an object.',
                  "Arguments should be either `create('prop1', options)` or `create(['prop1', 'prop2'], options)`",
                ].join(`
`),
              ),
            Object.keys(l).length !== 0 &&
              console.error(`MUI: Unrecognized argument(s) [${Object.keys(l).join(',')}].`);
        }
        return (Array.isArray(o) ? o : [o])
          .map(
            (f) =>
              `${f} ${typeof s == 'string' ? s : an(s)} ${c} ${typeof i == 'string' ? i : an(i)}`,
          )
          .join(',');
      },
    },
    e,
    {
      easing: r,
      duration: n,
    },
  );
}
const Ma = {
    mobileStepper: 1e3,
    fab: 1050,
    speedDial: 1050,
    appBar: 1100,
    drawer: 1200,
    modal: 1300,
    snackbar: 1400,
    tooltip: 1500,
  },
  Ia = Ma,
  Ba = ['breakpoints', 'mixins', 'spacing', 'palette', 'transitions', 'typography', 'shape'];
function Da(e = {}, ...r) {
  const { mixins: n = {}, palette: t = {}, transitions: o = {}, typography: a = {} } = e,
    s = ge(e, Ba);
  if (e.vars)
    throw new Error(
      process.env.NODE_ENV !== 'production'
        ? 'MUI: `vars` is a private field used for CSS variables support.\nPlease use another name.'
        : Pe(18),
    );
  const c = xa(t),
    i = Tr(e);
  let l = pe(i, {
    mixins: ta(i.breakpoints, n),
    palette: c,
    // Don't use [...shadows] until you've verified its transpiled code is not invoking the iterator protocol.
    shadows: _a.slice(),
    typography: Na(c, a),
    transitions: Pa(o),
    zIndex: A({}, Ia),
  });
  if (
    ((l = pe(l, s)), (l = r.reduce((f, p) => pe(f, p), l)), process.env.NODE_ENV !== 'production')
  ) {
    const f = [
        'active',
        'checked',
        'completed',
        'disabled',
        'error',
        'expanded',
        'focused',
        'focusVisible',
        'required',
        'selected',
      ],
      p = (u, y) => {
        let v;
        for (v in u) {
          const h = u[v];
          if (f.indexOf(v) !== -1 && Object.keys(h).length > 0) {
            if (process.env.NODE_ENV !== 'production') {
              const d = kr('', v);
              console.error(
                [
                  `MUI: The \`${y}\` component increases the CSS specificity of the \`${v}\` internal state.`,
                  'You can not override it like this: ',
                  JSON.stringify(u, null, 2),
                  '',
                  `Instead, you need to use the '&.${d}' syntax:`,
                  JSON.stringify(
                    {
                      root: {
                        [`&.${d}`]: h,
                      },
                    },
                    null,
                    2,
                  ),
                  '',
                  'https://mui.com/r/state-classes-guide',
                ].join(`
`),
              );
            }
            u[v] = {};
          }
        }
      };
    Object.keys(l.components).forEach((u) => {
      const y = l.components[u].styleOverrides;
      y && u.indexOf('Mui') === 0 && p(y, u);
    });
  }
  return (
    (l.unstable_sxConfig = A({}, Er, s == null ? void 0 : s.unstable_sxConfig)),
    (l.unstable_sx = function (p) {
      return wr({
        sx: p,
        theme: this,
      });
    }),
    l
  );
}
const ja = Da(),
  Pn = ja,
  Mn = '$$material';
function za({ props: e, name: r }) {
  return Zo({
    props: e,
    name: r,
    defaultTheme: Pn,
    themeId: Mn,
  });
}
const Va = (e) => Ke(e) && e !== 'classes',
  La = Xo({
    themeId: Mn,
    defaultTheme: Pn,
    rootShouldForwardProp: Va,
  }),
  Fa = La;
function Ha(e) {
  return kr('MuiSvgIcon', e);
}
zt('MuiSvgIcon', [
  'root',
  'colorPrimary',
  'colorSecondary',
  'colorAction',
  'colorError',
  'colorDisabled',
  'fontSizeInherit',
  'fontSizeSmall',
  'fontSizeMedium',
  'fontSizeLarge',
]);
const Ua = [
    'children',
    'className',
    'color',
    'component',
    'fontSize',
    'htmlColor',
    'inheritViewBox',
    'titleAccess',
    'viewBox',
  ],
  Ja = (e) => {
    const { color: r, fontSize: n, classes: t } = e,
      o = {
        root: ['root', r !== 'inherit' && `color${he(r)}`, `fontSize${he(n)}`],
      };
    return Mt(o, Ha, t);
  },
  Ga = Fa('svg', {
    name: 'MuiSvgIcon',
    slot: 'Root',
    overridesResolver: (e, r) => {
      const { ownerState: n } = e;
      return [
        r.root,
        n.color !== 'inherit' && r[`color${he(n.color)}`],
        r[`fontSize${he(n.fontSize)}`],
      ];
    },
  })(({ theme: e, ownerState: r }) => {
    var n, t, o, a, s, c, i, l, f, p, u, y, v;
    return {
      userSelect: 'none',
      width: '1em',
      height: '1em',
      display: 'inline-block',
      // the <svg> will define the property that has `currentColor`
      // e.g. heroicons uses fill="none" and stroke="currentColor"
      fill: r.hasSvgAsChild ? void 0 : 'currentColor',
      flexShrink: 0,
      transition:
        (n = e.transitions) == null || (t = n.create) == null
          ? void 0
          : t.call(n, 'fill', {
              duration:
                (o = e.transitions) == null || (o = o.duration) == null ? void 0 : o.shorter,
            }),
      fontSize: {
        inherit: 'inherit',
        small:
          ((a = e.typography) == null || (s = a.pxToRem) == null ? void 0 : s.call(a, 20)) ||
          '1.25rem',
        medium:
          ((c = e.typography) == null || (i = c.pxToRem) == null ? void 0 : i.call(c, 24)) ||
          '1.5rem',
        large:
          ((l = e.typography) == null || (f = l.pxToRem) == null ? void 0 : f.call(l, 35)) ||
          '2.1875rem',
      }[r.fontSize],
      // TODO v5 deprecate, v6 remove for sx
      color:
        (p = (u = (e.vars || e).palette) == null || (u = u[r.color]) == null ? void 0 : u.main) !=
        null
          ? p
          : {
              action:
                (y = (e.vars || e).palette) == null || (y = y.action) == null ? void 0 : y.active,
              disabled:
                (v = (e.vars || e).palette) == null || (v = v.action) == null ? void 0 : v.disabled,
              inherit: void 0,
            }[r.color],
    };
  }),
  _r = /* @__PURE__ */ Ve.forwardRef(function (r, n) {
    const t = za({
        props: r,
        name: 'MuiSvgIcon',
      }),
      {
        children: o,
        className: a,
        color: s = 'inherit',
        component: c = 'svg',
        fontSize: i = 'medium',
        htmlColor: l,
        inheritViewBox: f = !1,
        titleAccess: p,
        viewBox: u = '0 0 24 24',
      } = t,
      y = ge(t, Ua),
      v = /* @__PURE__ */ Ve.isValidElement(o) && o.type === 'svg',
      h = A({}, t, {
        color: s,
        component: c,
        fontSize: i,
        instanceFontSize: r.fontSize,
        inheritViewBox: f,
        viewBox: u,
        hasSvgAsChild: v,
      }),
      d = {};
    f || (d.viewBox = u);
    const S = Ja(h);
    return /* @__PURE__ */ Fe(
      Ga,
      A(
        {
          as: c,
          className: Vt(S.root, a),
          focusable: 'false',
          color: l,
          'aria-hidden': p ? void 0 : !0,
          role: p ? 'img' : void 0,
          ref: n,
        },
        d,
        y,
        v && o.props,
        {
          ownerState: h,
          children: [
            v ? o.props.children : o,
            p
              ? /* @__PURE__ */ C('title', {
                  children: p,
                })
              : null,
          ],
        },
      ),
    );
  });
process.env.NODE_ENV !== 'production' &&
  (_r.propTypes = {
    // ----------------------------- Warning --------------------------------
    // | These PropTypes are generated from the TypeScript type definitions |
    // |     To update them edit the d.ts file and run "yarn proptypes"     |
    // ----------------------------------------------------------------------
    /**
     * Node passed into the SVG element.
     */
    children: U.node,
    /**
     * Override or extend the styles applied to the component.
     */
    classes: U.object,
    /**
     * @ignore
     */
    className: U.string,
    /**
     * The color of the component.
     * It supports both default and custom theme colors, which can be added as shown in the
     * [palette customization guide](https://mui.com/material-ui/customization/palette/#adding-new-colors).
     * You can use the `htmlColor` prop to apply a color attribute to the SVG element.
     * @default 'inherit'
     */
    color: U.oneOfType([
      U.oneOf([
        'inherit',
        'action',
        'disabled',
        'primary',
        'secondary',
        'error',
        'info',
        'success',
        'warning',
      ]),
      U.string,
    ]),
    /**
     * The component used for the root node.
     * Either a string to use a HTML element or a component.
     */
    component: U.elementType,
    /**
     * The fontSize applied to the icon. Defaults to 24px, but can be configure to inherit font size.
     * @default 'medium'
     */
    fontSize: U.oneOfType([U.oneOf(['inherit', 'large', 'medium', 'small']), U.string]),
    /**
     * Applies a color attribute to the SVG element.
     */
    htmlColor: U.string,
    /**
     * If `true`, the root node will inherit the custom `component`'s viewBox and the `viewBox`
     * prop will be ignored.
     * Useful when you want to reference a custom `component` and have `SvgIcon` pass that
     * `component`'s viewBox to the root node.
     * @default false
     */
    inheritViewBox: U.bool,
    /**
     * The shape-rendering attribute. The behavior of the different options is described on the
     * [MDN Web Docs](https://developer.mozilla.org/en-US/docs/Web/SVG/Attribute/shape-rendering).
     * If you are having issues with blurry icons you should investigate this prop.
     */
    shapeRendering: U.string,
    /**
     * The system prop that allows defining system overrides as well as additional CSS styles.
     */
    sx: U.oneOfType([U.arrayOf(U.oneOfType([U.func, U.object, U.bool])), U.func, U.object]),
    /**
     * Provides a human-readable title for the element that contains it.
     * https://www.w3.org/TR/SVG-access/#Equivalent
     */
    titleAccess: U.string,
    /**
     * Allows you to redefine what the coordinates without units mean inside an SVG element.
     * For example, if the SVG element is 500 (width) by 200 (height),
     * and you pass viewBox="0 0 50 20",
     * this means that the coordinates inside the SVG will go from the top left corner (0,0)
     * to bottom right (50,20) and each unit will be worth 10px.
     * @default '0 0 24 24'
     */
    viewBox: U.string,
  });
_r.muiName = 'SvgIcon';
const sn = _r;
function Ka(e, r) {
  function n(t, o) {
    return /* @__PURE__ */ C(
      sn,
      A(
        {
          'data-testid': `${r}Icon`,
          ref: o,
        },
        t,
        {
          children: e,
        },
      ),
    );
  }
  return (
    process.env.NODE_ENV !== 'production' && (n.displayName = `${r}Icon`),
    (n.muiName = sn.muiName),
    /* @__PURE__ */ Ve.memo(/* @__PURE__ */ Ve.forwardRef(n))
  );
}
const qa = Ka(
  /* @__PURE__ */ C('path', {
    d: 'M3 18h18v-2H3v2zm0-5h18v-2H3v2zm0-7v2h18V6H3z',
  }),
  'Menu',
);
function is({ menu: e, dataHandler: r, commandHandler: n, className: t, id: o, children: a }) {
  const [s, c] = tr(!1),
    [i, l] = tr(!1),
    f = or(() => {
      s && c(!1), l(!1);
    }, [s]),
    p = or((S) => {
      S.stopPropagation(),
        c((W) => {
          const B = !W;
          return B && S.shiftKey ? l(!0) : B || l(!1), B;
        });
    }, []),
    u = Kn(null),
    [y, v] = tr(0);
  qn(() => {
    s && u.current && v(u.current.clientHeight);
  }, [s]);
  const h = or((S) => (f(), n(S)), [n, f]);
  let d = e;
  return (
    !d && r && (d = r(i)),
    /* @__PURE__ */ C('div', {
      ref: u,
      style: { position: 'relative' },
      children: /* @__PURE__ */ C(Hn, {
        position: 'static',
        id: o,
        children: /* @__PURE__ */ Fe(Un, {
          className: `papi-toolbar ${t ?? ''}`,
          variant: 'dense',
          children: [
            d
              ? /* @__PURE__ */ C(Jn, {
                  edge: 'start',
                  className: `papi-menuButton ${t ?? ''}`,
                  color: 'inherit',
                  'aria-label': 'open drawer',
                  onClick: p,
                  children: /* @__PURE__ */ C(qa, {}),
                })
              : null,
            a ? /* @__PURE__ */ C('div', { className: 'papi-menu-children', children: a }) : null,
            d
              ? /* @__PURE__ */ C(Gn, {
                  className: `papi-menu-drawer ${t ?? ''}`,
                  anchor: 'left',
                  variant: 'persistent',
                  open: s,
                  onClose: f,
                  PaperProps: {
                    className: 'papi-menu-drawer-paper',
                    style: {
                      top: y,
                    },
                  },
                  children: /* @__PURE__ */ C(ot, { commandHandler: h, columns: d.columns }),
                })
              : null,
          ],
        }),
      }),
    })
  );
}
function Wa(e, r = 'top') {
  if (!e || typeof document > 'u') return;
  const n = document.head || document.querySelector('head'),
    t = n.querySelector(':first-child'),
    o = document.createElement('style');
  o.appendChild(document.createTextNode(e)),
    r === 'top' && t ? n.insertBefore(o, t) : n.appendChild(o);
}
Wa(
  `.papi-checkbox {
  background-color: transparent;
}

.papi-checkbox.error {
  color: #f00;
}

.papi-checkbox.error:hover {
  background-color: rgba(255, 0, 0, 0.2);
}

.papi-checkbox.paratext {
  color: greenyellow;
}

.papi-checkbox-label.paratext {
  color: darkgreen;
}

.papi-checkbox.paratext:hover {
  background-color: rgba(0, 100, 0, 0.3);
}

.papi-checkbox.paratext.bright {
  color: darkgreen;
}

.papi-checkbox-label.paratext.bright {
  background-color: greenyellow;
}

.papi-checkbox.paratext.bright:hover {
  background-color: rgba(173, 255, 47, 0.3);
}

.papi-checkbox.below,
.papi-checkbox.above {
  text-align: center;
}
.papi-menu-item {
  line-height: 0.8;
}

.papi-menu-item.paratext {
  background-color: darkgreen;
  color: greenyellow;
}

.papi-menu-item.paratext.bright {
  background-color: greenyellow;
  color: darkgreen;
}
.papi-button {
  border: 0;
  border-radius: 3em;
  cursor: pointer;
  display: inline-block;
  font-family: 'Nunito Sans', 'Helvetica Neue', Helvetica, Arial, sans-serif;
  font-weight: 700;
  line-height: 1;
}

.papi-button.primary {
  background-color: #1ea7fd;
  color: white;
}

.papi-button.secondary {
  background-color: transparent;
  box-shadow: rgba(0, 0, 0, 0.15) 0 0 0 1px inset;
  color: #333;
}

.papi-button.paratext {
  background-color: darkgreen;
  color: greenyellow;
}

.papi-button.paratext.bright {
  background-color: greenyellow;
  color: darkgreen;
}

.papi-button.video {
  background-color: red;
  color: white;
}

.papi-button.video a,
.papi-button.video a:visited {
  color: white;
  text-decoration: none;
}

.papi-button.video a:hover {
  color: white;
  text-decoration: underline;
}
<<<<<<< HEAD
.papi-combo-box {
  background-color: transparent;
}

.papi-combo-box.fullwidth {
  width: 100%;
}

.papi-combo-box.error {
  background-color: #f00;
}

.papi-combo-box.paratext {
  background-color: darkgreen;
  color: greenyellow;
}

.papi-combo-box.paratext.bright {
  background-color: greenyellow;
  color: darkgreen;
}
.papi-menu-item {
  line-height: 0.8;
=======
.papi-snackbar {
  font-family: Arial, Helvetica, sans-serif;
}

.papi-snackbar.primary {
  background: #1ea7fd;
  color: white;
}

.papi-snackbar.external {
  background-color: lightsteelblue;
  border-color: white;
  border-style: dotted;
  padding: 2%;
  width: 30%;
>>>>>>> 8a333786
}

.papi-menu-item.paratext {
  background-color: darkgreen;
  color: greenyellow;
}

.papi-menu-item.paratext.bright {
  background-color: greenyellow;
  color: darkgreen;
}
.papi-multi-column-menu {
  background-color: lightgray;
  display: flex;
  flex-direction: column;
  padding-left: 3px;
  padding-right: 3px;
}

.papi-menu {
  background-color: rgb(145, 145, 145);
  font-size: 11pt;
  font-weight: 600;
  margin-top: 1px;
  padding-bottom: 2px;
  padding-left: 24px;
  padding-top: 2px;
}
<<<<<<< HEAD
.papi-checkbox {
  background-color: transparent;
}

.papi-checkbox.error {
  color: #f00;
}

.papi-checkbox.error:hover {
  background-color: rgba(255, 0, 0, 0.2);
}

.papi-checkbox.paratext {
  color: greenyellow;
}

.papi-checkbox-label.paratext {
  color: darkgreen;
}

.papi-checkbox.paratext:hover {
  background-color: rgba(0, 100, 0, 0.3);
}

.papi-checkbox.paratext.bright {
  color: darkgreen;
}

.papi-checkbox-label.paratext.bright {
  background-color: greenyellow;
}

.papi-checkbox.paratext.bright:hover {
  background-color: rgba(173, 255, 47, 0.3);
}

.papi-checkbox.below,
.papi-checkbox.above {
  text-align: center;
}
.papi-slider {
  background-color: transparent;
  color: #1ea7fd;
}

.papi-slider.vertical {
  min-height: 200px;
}

.papi-slider.paratext {
  background-color: darkgreen;
  color: greenyellow;
}

.papi-slider.paratext.bright {
  background-color: greenyellow;
  color: darkgreen;
}
.papi-snackbar {
  font-family: Arial, Helvetica, sans-serif;
}

.papi-snackbar.primary {
  background: #1ea7fd;
  color: white;
}

.papi-snackbar.external {
  background-color: lightsteelblue;
  border-color: white;
  border-style: dotted;
  padding: 2%;
  width: 30%;
}

.papi-snackbar.secondary {
  background: transparent;
  color: #333;
}

.papi-snackbar.alert {
  background: lightcoral;
}

.papi-snackbar.paratext {
  background: darkgreen;
  color: greenyellow;
}

.papi-snackbar.bright {
  background: greenyellow;
  color: darkgreen;
}
.papi-switch {
=======
.papi-multi-column-menu {
  background-color: lightgray;
  display: flex;
  flex-direction: column;
  padding-left: 3px;
  padding-right: 3px;
}

.papi-menu {
  background-color: rgb(145, 145, 145);
  font-size: 11pt;
  font-weight: 600;
  margin-top: 1px;
  padding-bottom: 2px;
  padding-left: 24px;
  padding-top: 2px;
}
.papi-combo-box {
>>>>>>> 8a333786
  background-color: transparent;
}

.papi-combo-box.fullwidth {
  width: 100%;
}

.papi-combo-box.error {
  background-color: #f00;
}

.papi-combo-box.paratext {
  background-color: darkgreen;
  color: greenyellow;
}

.papi-combo-box.paratext.bright {
  background-color: greenyellow;
  color: darkgreen;
}
<<<<<<< HEAD
.papi-ref-selector.book {
  display: inline-block;
  vertical-align: middle;
}

.papi-ref-selector.chapter-verse {
  width: 75px;
}
.paratext {
  background-color: darkgreen;
  color: greenyellow;
}
=======
.papi-slider {
  background-color: transparent;
  color: #1ea7fd;
}

.papi-slider.vertical {
  min-height: 200px;
}

.papi-slider.paratext {
  background-color: darkgreen;
  color: greenyellow;
}

.papi-slider.paratext.bright {
  background-color: greenyellow;
  color: darkgreen;
}
>>>>>>> 8a333786
.papi-toolbar {
  background-color: rgb(245, 245, 245);
  color: black;
}

.papi-toolbar.paratext {
  background-color: darkgreen;
  color: greenyellow;
}

.papi-toolbar.paratext.bright {
  background-color: greenyellow;
  color: darkgreen;
}

.papi-menu-drawer-paper {
  height: fit-content !important;
  position: absolute !important;
}

.papi-menu-children {
  padding: 10px;
  position: relative;
}
<<<<<<< HEAD
=======
.papi-switch {
  background-color: transparent;
}

.papi-switch.primary {
  background-color: #1ea7fd;
}

.papi-switch.secondary {
  background-color: #6fc8ff;
}

.papi-switch.error {
  background-color: #f00;
}

.papi-switch.paratext {
  background-color: darkgreen;
  color: greenyellow;
}

.papi-switch.paratext.bright {
  background-color: greenyellow;
  color: darkgreen;
}
.papi-ref-selector.book {
  display: inline-block;
  vertical-align: middle;
}

.papi-ref-selector.chapter-verse {
  width: 75px;
}
>>>>>>> 8a333786
@layer rdg.MeasuringCell {.m1l09lto7-0-0-beta-34 {
    contain: strict;
    grid-row: 1;
    visibility: hidden
}
  }


@layer rdg.Cell {.c1wupbe7-0-0-beta-34 {
    /* max-content does not work with size containment
     * dynamically switching between different containment styles incurs a heavy relayout penalty
     * Chromium bug: at odd zoom levels or subpixel positioning, layout/paint containment can make cell borders disappear
     *   https://bugs.chromium.org/p/chromium/issues/detail?id=1326946
     */
    contain: style;
    position: relative; /* needed for absolute positioning to work */
    padding-block: 0;
    padding-inline: 8px;
    border-inline-end: 1px solid var(--rdg-border-color);
    border-block-end: 1px solid var(--rdg-border-color);
    grid-row-start: var(--rdg-grid-row-start);
    background-color: inherit;

    white-space: nowrap;
    overflow: hidden;
    overflow: clip;
    text-overflow: ellipsis;
    outline: none
}

    .c1wupbe7-0-0-beta-34[aria-selected='true'] {
      outline: 2px solid var(--rdg-selection-color);
      outline-offset: -2px;
    }
  }

@layer rdg.Cell {

.cd0kgiy7-0-0-beta-34 {
    position: sticky;
    /* Should have a higher value than 0 to show up above unfrozen cells */
    z-index: 1
}
  }

@layer rdg.Cell {

.c1730fa47-0-0-beta-34 {
    box-shadow: calc(2px * var(--rdg-sign)) 0 5px -2px rgba(136, 136, 136, 0.3)
}
  }


@layer rdg.CheckboxLabel {.c1hs68w07-0-0-beta-34 {
    cursor: pointer;
    display: flex;
    align-items: center;
    justify-content: center;
    position: absolute;
    inset: 0;
    margin-inline-end: 1px /* align checkbox in row group cell */
}
  }

@layer rdg.CheckboxInput {

.cojpd0n7-0-0-beta-34 {
    all: unset
}
  }

@layer rdg.CheckboxIcon {

.cwsfieb7-0-0-beta-34 {
    content: '';
    inline-size: 20px;
    block-size: 20px;
    border: 2px solid var(--rdg-border-color);
    background-color: var(--rdg-background-color)
}

    .cojpd0n7-0-0-beta-34:checked + .cwsfieb7-0-0-beta-34 {
      background-color: var(--rdg-checkbox-color);
      outline: 4px solid var(--rdg-background-color);
      outline-offset: -6px;
    }

    .cojpd0n7-0-0-beta-34:focus + .cwsfieb7-0-0-beta-34 {
      border-color: var(--rdg-checkbox-focus-color);
    }
  }

@layer rdg.CheckboxLabel {

.c1fgadbl7-0-0-beta-34 {
    cursor: default
}

    .c1fgadbl7-0-0-beta-34 .cwsfieb7-0-0-beta-34 {
      border-color: var(--rdg-checkbox-disabled-border-color);
      background-color: var(--rdg-checkbox-disabled-background-color);
    }
  }


@layer rdg.GroupCellContent {.g1w3c5217-0-0-beta-34 {
    outline: none
}
  }

@layer rdg.GroupCellCaret {

.cm5tyhw7-0-0-beta-34 {
    margin-inline-start: 4px;
    stroke: currentColor;
    stroke-width: 1.5px;
    fill: transparent;
    vertical-align: middle
}

    .cm5tyhw7-0-0-beta-34 > path {
      transition: d 0.1s;
    }
  }


@layer rdg.DragHandle {.cadd3bp7-0-0-beta-34 {
    cursor: move;
    position: absolute;
    inset-inline-end: 0;
    inset-block-end: 0;
    inline-size: 8px;
    block-size: 8px;
    background-color: var(--rdg-selection-color)
}

    .cadd3bp7-0-0-beta-34:hover {
      inline-size: 16px;
      block-size: 16px;
      border: 2px solid var(--rdg-selection-color);
      background-color: var(--rdg-background-color);
    }
  }


@layer rdg.EditCell {.c1tngyp17-0-0-beta-34 {
    padding: 0
}
  }


@layer rdg.Row {.r1otpg647-0-0-beta-34 {
    display: contents;
    line-height: var(--rdg-row-height);
    background-color: var(--rdg-background-color)
}

    .r1otpg647-0-0-beta-34:hover {
      background-color: var(--rdg-row-hover-background-color);
    }

    .r1otpg647-0-0-beta-34[aria-selected='true'] {
      background-color: var(--rdg-row-selected-background-color);
    }

      .r1otpg647-0-0-beta-34[aria-selected='true']:hover {
        background-color: var(--rdg-row-selected-hover-background-color);
      }
  }

@layer rdg.FocusSink {

.rel5gk27-0-0-beta-34 {
    outline: 2px solid var(--rdg-selection-color);
    outline-offset: -2px
}
  }

@layer rdg.FocusSink {
    .r1qymf1z7-0-0-beta-34::before {
      content: '';
      display: inline-block;
      height: 100%;
      position: sticky;
      inset-inline-start: 0;
      border-inline-start: 2px solid var(--rdg-selection-color);
    }
  }


@layer rdg.GroupedRow {
    .gyxx7e97-0-0-beta-34:not([aria-selected='true']) {
      background-color: var(--rdg-header-background-color);
    }

    .gyxx7e97-0-0-beta-34 > .c1wupbe7-0-0-beta-34:not(:last-child):not(.c1730fa47-0-0-beta-34) {
      border-inline-end: none;
    }
  }


@layer rdg.SortableHeaderCell {.hizp7y17-0-0-beta-34 {
    cursor: pointer;
    display: flex
}

    .hizp7y17-0-0-beta-34:focus {
      outline: none;
    }
  }

@layer rdg.SortableHeaderCellName {

.h14cojrm7-0-0-beta-34 {
    flex-grow: 1;
    overflow: hidden;
    overflow: clip;
    text-overflow: ellipsis
}
  }


@layer rdg.HeaderCell {.celq7o97-0-0-beta-34 {
    touch-action: none
}

    .celq7o97-0-0-beta-34::after {
      content: '';
      cursor: col-resize;
      position: absolute;
      inset-block-start: 0;
      inset-inline-end: 0;
      inset-block-end: 0;
      inline-size: 10px;
    }
  }


@layer rdg.HeaderRow {.h197vzie7-0-0-beta-34 {
    display: contents;
    line-height: var(--rdg-header-row-height);
    background-color: var(--rdg-header-background-color);
    font-weight: bold
}

    .h197vzie7-0-0-beta-34 > .c1wupbe7-0-0-beta-34 {
      /* Should have a higher value than 0 to show up above regular cells */
      z-index: 1;
      position: sticky;
      inset-block-start: 0;
    }

    .h197vzie7-0-0-beta-34 > .cd0kgiy7-0-0-beta-34 {
      z-index: 2;
    }
  }


@layer rdg.Cell {.ccpfvsn7-0-0-beta-34 {
    background-color: #ccccff
}
  }

@layer rdg.Cell {

.c1bmg16t7-0-0-beta-34 {
    background-color: #ccccff
}

    .c1bmg16t7-0-0-beta-34.ccpfvsn7-0-0-beta-34 {
      background-color: #9999ff;
    }
  }


@layer rdg.SortIcon {.a1mygwml7-0-0-beta-34 {
    fill: currentColor
}

    .a1mygwml7-0-0-beta-34 > path {
      transition: d 0.1s;
    }
  }


@layer rdg {
    @layer Defaults,
      FocusSink,
      CheckboxInput,
      CheckboxIcon,
      CheckboxLabel,
      Cell,
      HeaderCell,
      SummaryCell,
      EditCell,
      Row,
      HeaderRow,
      SummaryRow,
      GroupedRow,
      Root;

    @layer Defaults {
      .r104f42s7-0-0-beta-34 *,
      .r104f42s7-0-0-beta-34 *::before,
      .r104f42s7-0-0-beta-34 *::after {
        box-sizing: inherit;
      }
    }

    @layer Root {.r104f42s7-0-0-beta-34 {
      --rdg-color: #000;   --rdg-border-color: #ddd;   --rdg-summary-border-color: #aaa;   --rdg-background-color: hsl(0deg 0% 100%);   --rdg-header-background-color: hsl(0deg 0% 97.5%);   --rdg-row-hover-background-color: hsl(0deg 0% 96%);   --rdg-row-selected-background-color: hsl(207deg 76% 92%);   --rdg-row-selected-hover-background-color: hsl(207deg 76% 88%);   --rdg-checkbox-color: hsl(207deg 100% 29%);   --rdg-checkbox-focus-color: hsl(207deg 100% 69%);   --rdg-checkbox-disabled-border-color: #ccc;   --rdg-checkbox-disabled-background-color: #ddd;
      --rdg-selection-color: #66afe9;
      --rdg-font-size: 14px;

      display: grid;

      color-scheme: var(--rdg-color-scheme, light dark);

      /* https://developer.mozilla.org/en-US/docs/Web/CSS/CSS_Positioning/Understanding_z_index/The_stacking_context */
      /* We set a stacking context so internal elements don't render on top of external elements. */
      /* size containment is not used as it could break "width: min-content" for example, and the grid would infinitely resize on Chromium browsers */
      contain: content;
      content-visibility: auto;
      block-size: 350px;
      border: 1px solid var(--rdg-border-color);
      box-sizing: border-box;
      overflow: auto;
      background-color: var(--rdg-background-color);
      color: var(--rdg-color);
      font-size: var(--rdg-font-size)

      /* needed on Firefox */
}
      .r104f42s7-0-0-beta-34::before {
        content: '';
        grid-column: 1/-1;
        grid-row: 1/-1;
      }

      .r104f42s7-0-0-beta-34.rdg-dark {
        --rdg-color-scheme: dark;
        --rdg-color: #ddd;   --rdg-border-color: #444;   --rdg-summary-border-color: #555;   --rdg-background-color: hsl(0deg 0% 13%);   --rdg-header-background-color: hsl(0deg 0% 10.5%);   --rdg-row-hover-background-color: hsl(0deg 0% 9%);   --rdg-row-selected-background-color: hsl(207deg 76% 42%);   --rdg-row-selected-hover-background-color: hsl(207deg 76% 38%);   --rdg-checkbox-color: hsl(207deg 100% 79%);   --rdg-checkbox-focus-color: hsl(207deg 100% 89%);   --rdg-checkbox-disabled-border-color: #000;   --rdg-checkbox-disabled-background-color: #333;
      }

      .r104f42s7-0-0-beta-34.rdg-light {
        --rdg-color-scheme: light;
      }

      @media (prefers-color-scheme: dark) {
        .r104f42s7-0-0-beta-34:not(.rdg-light) {
          --rdg-color: #ddd;   --rdg-border-color: #444;   --rdg-summary-border-color: #555;   --rdg-background-color: hsl(0deg 0% 13%);   --rdg-header-background-color: hsl(0deg 0% 10.5%);   --rdg-row-hover-background-color: hsl(0deg 0% 9%);   --rdg-row-selected-background-color: hsl(207deg 76% 42%);   --rdg-row-selected-hover-background-color: hsl(207deg 76% 38%);   --rdg-checkbox-color: hsl(207deg 100% 79%);   --rdg-checkbox-focus-color: hsl(207deg 100% 89%);   --rdg-checkbox-disabled-border-color: #000;   --rdg-checkbox-disabled-background-color: #333;
        }
      }
    }
  }

@layer rdg.Root {

.v7ly7s7-0-0-beta-34 {
    user-select: none
}

    .v7ly7s7-0-0-beta-34 .r1otpg647-0-0-beta-34 {
      cursor: move;
    }
  }

@layer rdg.FocusSink {

.fc4f4zb7-0-0-beta-34 {
    grid-column: 1/-1;
    pointer-events: none;
    /* Should have a higher value than 2 to show up above header row */
    z-index: 3
}
  }


@layer rdg.SummaryCell {.s1n3hxke7-0-0-beta-34 {
    inset-block-start: var(--rdg-summary-row-top);
    inset-block-end: var(--rdg-summary-row-bottom)
}
  }


@layer rdg.SummaryRow {.snfqesz7-0-0-beta-34 {
    line-height: var(--rdg-summary-row-height)
}

    .snfqesz7-0-0-beta-34 > .c1wupbe7-0-0-beta-34 {
      position: sticky;
    }
  }

@layer rdg.SummaryRow {
    .t1jijrjz7-0-0-beta-34 > .c1wupbe7-0-0-beta-34 {
      z-index: 1;
    }

    .t1jijrjz7-0-0-beta-34 > .cd0kgiy7-0-0-beta-34 {
      z-index: 2;
    }
  }

@layer rdg.SummaryRow {
    .t14bmecc7-0-0-beta-34 > .c1wupbe7-0-0-beta-34 {
      border-block-end: 2px solid var(--rdg-summary-border-color);
    }
  }

@layer rdg.SummaryRow {
    .b1odhhml7-0-0-beta-34 > .c1wupbe7-0-0-beta-34 {
      border-block-start: 2px solid var(--rdg-summary-border-color);
    }
  }


@layer rdg.TextEditor {.tlmcuo07-0-0-beta-34 {
    appearance: none;

    box-sizing: border-box;
    inline-size: 100%;
    block-size: 100%;
    padding-block: 0;
    padding-inline: 6px;
    border: 2px solid #ccc;
    vertical-align: top;
    color: var(--rdg-color);
    background-color: var(--rdg-background-color);

    font-family: inherit;
    font-size: var(--rdg-font-size)
}

    .tlmcuo07-0-0-beta-34:focus {
      border-color: var(--rdg-selection-color);
      outline: none;
    }

    .tlmcuo07-0-0-beta-34::placeholder {
      color: #999;
      opacity: 1;
    }
  }

.paratext {
  background-color: darkgreen;
  color: greenyellow;
}
`,
  'top',
);
export {
  Ee as Button,
  et as Checkbox,
  rt as ComboBox,
  ot as GridMenu,
  $e as LabelPosition,
  nt as MenuItem,
  ns as RefSelector,
  ts as Slider,
  os as Snackbar,
  as as Switch,
  ss as Table,
  hr as TextField,
  is as Toolbar,
};
//# sourceMappingURL=index.es.js.map<|MERGE_RESOLUTION|>--- conflicted
+++ resolved
@@ -5424,60 +5424,7 @@
     r === 'top' && t ? n.insertBefore(o, t) : n.appendChild(o);
 }
 Wa(
-  `.papi-checkbox {
-  background-color: transparent;
-}
-
-.papi-checkbox.error {
-  color: #f00;
-}
-
-.papi-checkbox.error:hover {
-  background-color: rgba(255, 0, 0, 0.2);
-}
-
-.papi-checkbox.paratext {
-  color: greenyellow;
-}
-
-.papi-checkbox-label.paratext {
-  color: darkgreen;
-}
-
-.papi-checkbox.paratext:hover {
-  background-color: rgba(0, 100, 0, 0.3);
-}
-
-.papi-checkbox.paratext.bright {
-  color: darkgreen;
-}
-
-.papi-checkbox-label.paratext.bright {
-  background-color: greenyellow;
-}
-
-.papi-checkbox.paratext.bright:hover {
-  background-color: rgba(173, 255, 47, 0.3);
-}
-
-.papi-checkbox.below,
-.papi-checkbox.above {
-  text-align: center;
-}
-.papi-menu-item {
-  line-height: 0.8;
-}
-
-.papi-menu-item.paratext {
-  background-color: darkgreen;
-  color: greenyellow;
-}
-
-.papi-menu-item.paratext.bright {
-  background-color: greenyellow;
-  color: darkgreen;
-}
-.papi-button {
+  `.papi-button {
   border: 0;
   border-radius: 3em;
   cursor: pointer;
@@ -5523,47 +5470,8 @@
   color: white;
   text-decoration: underline;
 }
-<<<<<<< HEAD
-.papi-combo-box {
-  background-color: transparent;
-}
-
-.papi-combo-box.fullwidth {
-  width: 100%;
-}
-
-.papi-combo-box.error {
-  background-color: #f00;
-}
-
-.papi-combo-box.paratext {
-  background-color: darkgreen;
-  color: greenyellow;
-}
-
-.papi-combo-box.paratext.bright {
-  background-color: greenyellow;
-  color: darkgreen;
-}
 .papi-menu-item {
   line-height: 0.8;
-=======
-.papi-snackbar {
-  font-family: Arial, Helvetica, sans-serif;
-}
-
-.papi-snackbar.primary {
-  background: #1ea7fd;
-  color: white;
-}
-
-.papi-snackbar.external {
-  background-color: lightsteelblue;
-  border-color: white;
-  border-style: dotted;
-  padding: 2%;
-  width: 30%;
->>>>>>> 8a333786
 }
 
 .papi-menu-item.paratext {
@@ -5574,6 +5482,46 @@
 .papi-menu-item.paratext.bright {
   background-color: greenyellow;
   color: darkgreen;
+}
+.papi-checkbox {
+  background-color: transparent;
+}
+
+.papi-checkbox.error {
+  color: #f00;
+}
+
+.papi-checkbox.error:hover {
+  background-color: rgba(255, 0, 0, 0.2);
+}
+
+.papi-checkbox.paratext {
+  color: greenyellow;
+}
+
+.papi-checkbox-label.paratext {
+  color: darkgreen;
+}
+
+.papi-checkbox.paratext:hover {
+  background-color: rgba(0, 100, 0, 0.3);
+}
+
+.papi-checkbox.paratext.bright {
+  color: darkgreen;
+}
+
+.papi-checkbox-label.paratext.bright {
+  background-color: greenyellow;
+}
+
+.papi-checkbox.paratext.bright:hover {
+  background-color: rgba(173, 255, 47, 0.3);
+}
+
+.papi-checkbox.below,
+.papi-checkbox.above {
+  text-align: center;
 }
 .papi-multi-column-menu {
   background-color: lightgray;
@@ -5592,64 +5540,13 @@
   padding-left: 24px;
   padding-top: 2px;
 }
-<<<<<<< HEAD
-.papi-checkbox {
-  background-color: transparent;
-}
-
-.papi-checkbox.error {
-  color: #f00;
-}
-
-.papi-checkbox.error:hover {
-  background-color: rgba(255, 0, 0, 0.2);
-}
-
-.papi-checkbox.paratext {
-  color: greenyellow;
-}
-
-.papi-checkbox-label.paratext {
-  color: darkgreen;
-}
-
-.papi-checkbox.paratext:hover {
-  background-color: rgba(0, 100, 0, 0.3);
-}
-
-.papi-checkbox.paratext.bright {
-  color: darkgreen;
-}
-
-.papi-checkbox-label.paratext.bright {
-  background-color: greenyellow;
-}
-
-.papi-checkbox.paratext.bright:hover {
-  background-color: rgba(173, 255, 47, 0.3);
-}
-
-.papi-checkbox.below,
-.papi-checkbox.above {
-  text-align: center;
-}
-.papi-slider {
-  background-color: transparent;
-  color: #1ea7fd;
-}
-
-.papi-slider.vertical {
-  min-height: 200px;
-}
-
-.papi-slider.paratext {
-  background-color: darkgreen;
-  color: greenyellow;
-}
-
-.papi-slider.paratext.bright {
-  background-color: greenyellow;
-  color: darkgreen;
+.papi-ref-selector.book {
+  display: inline-block;
+  vertical-align: middle;
+}
+
+.papi-ref-selector.chapter-verse {
+  width: 75px;
 }
 .papi-snackbar {
   font-family: Arial, Helvetica, sans-serif;
@@ -5686,27 +5583,7 @@
   background: greenyellow;
   color: darkgreen;
 }
-.papi-switch {
-=======
-.papi-multi-column-menu {
-  background-color: lightgray;
-  display: flex;
-  flex-direction: column;
-  padding-left: 3px;
-  padding-right: 3px;
-}
-
-.papi-menu {
-  background-color: rgb(145, 145, 145);
-  font-size: 11pt;
-  font-weight: 600;
-  margin-top: 1px;
-  padding-bottom: 2px;
-  padding-left: 24px;
-  padding-top: 2px;
-}
 .papi-combo-box {
->>>>>>> 8a333786
   background-color: transparent;
 }
 
@@ -5727,99 +5604,77 @@
   background-color: greenyellow;
   color: darkgreen;
 }
-<<<<<<< HEAD
-.papi-ref-selector.book {
-  display: inline-block;
-  vertical-align: middle;
-}
-
-.papi-ref-selector.chapter-verse {
-  width: 75px;
+.papi-slider {
+  background-color: transparent;
+  color: #1ea7fd;
+}
+
+.papi-slider.vertical {
+  min-height: 200px;
+}
+
+.papi-slider.paratext {
+  background-color: darkgreen;
+  color: greenyellow;
+}
+
+.papi-slider.paratext.bright {
+  background-color: greenyellow;
+  color: darkgreen;
+}
+.papi-switch {
+  background-color: transparent;
+}
+
+.papi-switch.primary {
+  background-color: #1ea7fd;
+}
+
+.papi-switch.secondary {
+  background-color: #6fc8ff;
+}
+
+.papi-switch.error {
+  background-color: #f00;
+}
+
+.papi-switch.paratext {
+  background-color: darkgreen;
+  color: greenyellow;
+}
+
+.papi-switch.paratext.bright {
+  background-color: greenyellow;
+  color: darkgreen;
+}
+.papi-toolbar {
+  background-color: rgb(245, 245, 245);
+  color: black;
+}
+
+.papi-toolbar.paratext {
+  background-color: darkgreen;
+  color: greenyellow;
+}
+
+.papi-toolbar.paratext.bright {
+  background-color: greenyellow;
+  color: darkgreen;
+}
+
+.papi-menu-drawer-paper {
+  height: fit-content !important;
+  position: absolute !important;
+}
+
+.papi-menu-children {
+  padding: 10px;
+  position: relative;
 }
 .paratext {
   background-color: darkgreen;
   color: greenyellow;
 }
-=======
-.papi-slider {
-  background-color: transparent;
-  color: #1ea7fd;
-}
-
-.papi-slider.vertical {
-  min-height: 200px;
-}
-
-.papi-slider.paratext {
-  background-color: darkgreen;
-  color: greenyellow;
-}
-
-.papi-slider.paratext.bright {
-  background-color: greenyellow;
-  color: darkgreen;
-}
->>>>>>> 8a333786
-.papi-toolbar {
-  background-color: rgb(245, 245, 245);
-  color: black;
-}
-
-.papi-toolbar.paratext {
-  background-color: darkgreen;
-  color: greenyellow;
-}
-
-.papi-toolbar.paratext.bright {
-  background-color: greenyellow;
-  color: darkgreen;
-}
-
-.papi-menu-drawer-paper {
-  height: fit-content !important;
-  position: absolute !important;
-}
-
-.papi-menu-children {
-  padding: 10px;
-  position: relative;
-}
-<<<<<<< HEAD
-=======
-.papi-switch {
-  background-color: transparent;
-}
-
-.papi-switch.primary {
-  background-color: #1ea7fd;
-}
-
-.papi-switch.secondary {
-  background-color: #6fc8ff;
-}
-
-.papi-switch.error {
-  background-color: #f00;
-}
-
-.papi-switch.paratext {
-  background-color: darkgreen;
-  color: greenyellow;
-}
-
-.papi-switch.paratext.bright {
-  background-color: greenyellow;
-  color: darkgreen;
-}
-.papi-ref-selector.book {
-  display: inline-block;
-  vertical-align: middle;
-}
-
-.papi-ref-selector.chapter-verse {
-  width: 75px;
-}
->>>>>>> 8a333786
 @layer rdg.MeasuringCell {.m1l09lto7-0-0-beta-34 {
     contain: strict;
     grid-row: 1;
@@ -6265,10 +6120,6 @@
     }
   }
 
-.paratext {
-  background-color: darkgreen;
-  color: greenyellow;
-}
 `,
   'top',
 );

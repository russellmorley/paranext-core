--- conflicted
+++ resolved
@@ -9,24 +9,12 @@
     "sourceMap": true,
     "baseUrl": "./src",
     "paths": {
-<<<<<<< HEAD
       "@assets/*": ["../assets/*"],
       "@extension-host/*": ["./extension-host/*"],
       "@main/*": ["./main/*"],
-      "@mainServices/*": ["./main/services/*"],
       "@renderer/*": ["./renderer/*"],
-      "@rendererComponents/*": ["./renderer/components/*"],
-      "@rendererServices/*": ["./renderer/services/*"],
-      "@rendererUtil/*": ["./renderer/util/*"],
       "@shared/*": ["./shared/*"],
       "@node_modules/*": ["../node_modules/*"]
-=======
-      "@renderer/*": ["./renderer/*"],
-      "@shared/*": ["./shared/*"],
-      "@main/*": ["./main/*"],
-      "@node_modules/*": ["../node_modules/*"],
-      "@assets/*": ["../assets/*"]
->>>>>>> 5ced4b00
     },
     "noUnusedLocals": true,
     "noUnusedParameters": true,
